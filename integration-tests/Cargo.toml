[package]
name = "zksync_os_integration_tests"
version.workspace = true
edition.workspace = true
authors.workspace = true
homepage.workspace = true
repository.workspace = true
license.workspace = true
keywords.workspace = true
categories.workspace = true
publish = false
build = "build.rs"

[dependencies]
zksync_os_l1_sender.workspace = true
zksync_os_l1_watcher.workspace = true
zksync_os_sequencer.workspace = true
zksync_os_contract_interface.workspace = true
zksync_os_types.workspace = true

zkos_prover = { git = "https://github.com/matter-labs/zksync-era.git", branch = "zksync-os-integration-di", optional = true }

alloy = { workspace = true, default-features = false, features = ["provider-anvil-node", "rand", "json-rpc", "pubsub", "provider-ws"] }
anyhow.workspace = true
fs2.workspace = true
tokio.workspace = true
tempfile.workspace = true
tracing.workspace = true
async-trait.workspace = true
serde_json.workspace = true
backon.workspace = true
<<<<<<< HEAD
futures.workspace = true

[dev-dependencies]
test-log.workspace = true
=======
reqwest.workspace = true

[dev-dependencies]
test-log.workspace = true
futures.workspace = true

[features]
prover-tests = ["dep:zkos_prover"]
gpu-prover-tests = ["prover-tests", "zkos_prover/gpu"]
>>>>>>> 40d6fb78
<|MERGE_RESOLUTION|>--- conflicted
+++ resolved
@@ -29,19 +29,12 @@
 async-trait.workspace = true
 serde_json.workspace = true
 backon.workspace = true
-<<<<<<< HEAD
 futures.workspace = true
-
-[dev-dependencies]
-test-log.workspace = true
-=======
 reqwest.workspace = true
 
 [dev-dependencies]
 test-log.workspace = true
-futures.workspace = true
 
 [features]
 prover-tests = ["dep:zkos_prover"]
-gpu-prover-tests = ["prover-tests", "zkos_prover/gpu"]
->>>>>>> 40d6fb78
+gpu-prover-tests = ["prover-tests", "zkos_prover/gpu"]