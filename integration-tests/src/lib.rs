--- conflicted
+++ resolved
@@ -11,11 +11,8 @@
 use zksync_os_sequencer::config::{MempoolConfig, ProverApiConfig, RpcConfig, SequencerConfig};
 
 pub mod assert_traits;
-<<<<<<< HEAD
 pub mod contracts;
-=======
 pub mod dyn_wallet_provider;
->>>>>>> bedc48a7
 mod utils;
 
 /// L1 chain id as expected by contracts deployed in `zkos-l1-state.json`
