use crate::dyn_wallet_provider::EthDynProvider;
use crate::network::Zksync;
use crate::prover_api::ProverApi;
use crate::utils::LockedPort;
use alloy::network::{EthereumWallet, TxSigner};
use alloy::primitives::U256;
use alloy::providers::{DynProvider, Provider, ProviderBuilder, WalletProvider};
use alloy::signers::local::LocalSigner;
use backon::ConstantBuilder;
use backon::Retryable;
use std::path::PathBuf;
use std::str::FromStr;
use std::time::Duration;
use tokio::sync::watch;
use tokio::task::JoinHandle;
use zksync_os_bin::config::{
    Config, FakeFriProversConfig, FakeSnarkProversConfig, GeneralConfig, GenesisConfig,
    ProverApiConfig, ProverInputGeneratorConfig, RpcConfig, SequencerConfig, StatusServerConfig,
};
use zksync_os_object_store::{ObjectStoreConfig, ObjectStoreMode};
use zksync_os_state_full_diffs::FullDiffsState;

pub mod assert_traits;
pub mod contracts;
pub mod dyn_wallet_provider;
mod network;
mod prover_api;
pub mod provider;
mod utils;

/// L1 chain id as expected by contracts deployed in `zkos-l1-state.json`
const L1_CHAIN_ID: u64 = 31337;

pub struct Tester {
    pub l1_provider: EthDynProvider,
    pub l2_provider: EthDynProvider,

    /// ZKsync OS-specific provider. Generally prefer to use `l2_provider` as we strive for the
    /// system to be Ethereum-compatible. But this can be useful if you need to assert custom fields
    /// that are only present in ZKsync OS response types (`l2ToL1Logs`, `commitTx`, etc).
    pub l2_zk_provider: DynProvider<Zksync>,

    pub l1_wallet: EthereumWallet,
    pub l2_wallet: EthereumWallet,

    pub prover_api: ProverApi,

    stop_sender: watch::Sender<bool>,
    main_task: JoinHandle<()>,

    // Needed to be able to connect external nodes
    l1_address: String,
    replay_address: String,
    object_store_path: PathBuf,
}

impl Tester {
    pub fn builder() -> TesterBuilder {
        TesterBuilder::default()
    }

    pub async fn setup() -> anyhow::Result<Self> {
        Self::builder().build().await
    }

    pub async fn launch_external_node(&self) -> anyhow::Result<Self> {
        Self::launch_node(
            self.l1_address.clone(),
            self.l1_provider.clone(),
            self.l1_wallet.clone(),
            false,
            Some(self.replay_address.clone()),
            Some(self.object_store_path.clone()),
        )
        .await
    }

    async fn launch_node(
        l1_address: String,
        l1_provider: EthDynProvider,
        l1_wallet: EthereumWallet,
        enable_prover: bool,
        main_node_replay_url: Option<String>,
        object_store_path: Option<PathBuf>,
    ) -> anyhow::Result<Self> {
        (|| async {
            // Wait for L1 node to get up and be able to respond.
            l1_provider.clone().get_chain_id().await?;
            Ok(())
        })
        .retry(
            ConstantBuilder::default()
                .with_delay(Duration::from_secs(1))
                .with_max_times(10),
        )
        .notify(|err: &anyhow::Error, dur: Duration| {
            tracing::info!(?err, ?dur, "retrying connection to L1 node");
        })
        .await?;

        // Initialize and **hold** locked ports for the duration of node initialization.
<<<<<<< HEAD
        let public_port = LockedPort::acquire_unused().await?;
        let private_port = LockedPort::acquire_unused().await?;
        let l2_rpc_ws_url = format!("ws://localhost:{}", public_port.port);
        let prover_api_url = format!("http://localhost:{}", private_port.port);
        let replay_address = format!("localhost:{}", public_port.port);
=======
        let l2_locked_port = LockedPort::acquire_unused().await?;
        let prover_api_locked_port = LockedPort::acquire_unused().await?;
        let replay_locked_port = LockedPort::acquire_unused().await?;
        let status_locked_port = LockedPort::acquire_unused().await?;
        let l2_rpc_address = format!("0.0.0.0:{}", l2_locked_port.port);
        let l2_rpc_ws_url = format!("ws://localhost:{}", l2_locked_port.port);
        let prover_api_address = format!("0.0.0.0:{}", prover_api_locked_port.port);
        let prover_api_url = format!("http://localhost:{}", prover_api_locked_port.port);
        let replay_address = format!("0.0.0.0:{}", replay_locked_port.port);
        let status_address = format!("0.0.0.0:{}", status_locked_port.port);
        let replay_url = format!("localhost:{}", replay_locked_port.port);
>>>>>>> 3480dbcb

        let rocksdb_path = tempfile::tempdir()?;
        let (stop_sender, stop_receiver) = watch::channel(false);
        // Create a handle to run the sequencer in the background
        let object_store_path =
            object_store_path.unwrap_or(tempfile::tempdir()?.path().to_path_buf());

        let general_config = GeneralConfig {
            public_address: format!("localhost:{}", public_port.port),
            private_address: format!("localhost:{}", private_port.port),
            rocks_db_path: rocksdb_path.path().to_path_buf(),
            l1_rpc_url: l1_address.clone(),
            ..Default::default()
        };
        let sequencer_config = SequencerConfig {
            block_replay_download_address: main_node_replay_url,
            ..Default::default()
        };
        let rpc_config = RpcConfig::default();

        let prover_api_config = ProverApiConfig {
            fake_fri_provers: FakeFriProversConfig {
                enabled: !enable_prover,
                ..Default::default()
            },
            fake_snark_provers: FakeSnarkProversConfig {
                enabled: true,
                ..Default::default()
            },
            object_store: ObjectStoreConfig {
                mode: ObjectStoreMode::FileBacked {
                    file_backed_base_path: object_store_path.clone(),
                },
                max_retries: 1,
                local_mirror_path: None,
            },
            ..Default::default()
        };

        let status_server_config = StatusServerConfig {
            address: status_address,
        };

        let config = Config {
            general_config,
            genesis_config: GenesisConfig {
                genesis_input_path: concat!(env!("WORKSPACE_DIR"), "/genesis/genesis.json").into(),
                ..Default::default()
            },
            rpc_config,
            mempool_config: Default::default(),
            sequencer_config,
            l1_sender_config: Default::default(),
            l1_watcher_config: Default::default(),
            batcher_config: Default::default(),
            prover_input_generator_config: ProverInputGeneratorConfig {
                logging_enabled: enable_prover,
                ..Default::default()
            },
            prover_api_config,
<<<<<<< HEAD
            prometheus_config: Default::default(),
=======
            status_server_config,
>>>>>>> 3480dbcb
        };
        let main_task = tokio::task::spawn(async move {
            zksync_os_bin::run::<FullDiffsState>(stop_receiver, config).await;
        });

        #[cfg(feature = "prover-tests")]
        if enable_prover {
            tokio::task::spawn(zksync_os_fri_prover::run(zksync_os_fri_prover::Args {
                base_url: prover_api_url.clone(),
                enabled_logging: true,
                app_bin_path: Some(concat!(env!("WORKSPACE_DIR"), "/multiblock_batch.bin").into()),
                circuit_limit: 10000,
                iterations: None,
                path: None,
            }));
        }

        let l2_wallet = EthereumWallet::new(
            // Private key for 0x36615cf349d7f6344891b1e7ca7c72883f5dc049
            LocalSigner::from_str(
                "0x7726827caac94a7f9e1b160f7ea819f172f7b6f9d2a97f992c38edeab82d4110",
            )
            .unwrap(),
        );
        let l2_provider = (|| async {
            let l2_provider = ProviderBuilder::new()
                .wallet(l2_wallet.clone())
                .connect(&l2_rpc_ws_url)
                .await?;

            // Wait for L2 node to get up and be able to respond.
            l2_provider.get_chain_id().await?;
            anyhow::Ok(l2_provider)
        })
        .retry(
            ConstantBuilder::default()
                .with_delay(Duration::from_secs(1))
                .with_max_times(10),
        )
        .notify(|err: &anyhow::Error, dur: Duration| {
            tracing::info!(?err, ?dur, "retrying connection to L2 node");
        })
        .await?;

        // Wait for all L1 priority transaction to get executed and for our L2 account to become rich
        (|| async {
            let balance = l2_provider
                .get_balance(l2_wallet.default_signer().address())
                .await?;
            if balance == U256::ZERO {
                anyhow::bail!("L2 rich wallet balance is zero")
            }
            Ok(())
        })
        .retry(
            ConstantBuilder::default()
                .with_delay(Duration::from_secs(1))
                .with_max_times(10),
        )
        .notify(|err: &anyhow::Error, dur: Duration| {
            tracing::info!(?err, ?dur, "waiting for L2 account to become rich");
        })
        .await?;

        let l2_zk_provider = ProviderBuilder::new_with_network::<Zksync>()
            .wallet(l2_wallet.clone())
            .connect(&l2_rpc_ws_url)
            .await?;

        Ok(Tester {
            l1_provider: EthDynProvider::new(l1_provider),
            l2_provider: EthDynProvider::new(l2_provider),
            l2_zk_provider: DynProvider::new(l2_zk_provider),
            l1_wallet,
            l2_wallet,
            prover_api: ProverApi::new(prover_api_url),
            stop_sender,
            main_task,
            l1_address,
            replay_address,
            object_store_path,
        })
    }
}

#[derive(Default)]
pub struct TesterBuilder {
    enable_prover: bool,
}

impl TesterBuilder {
    #[cfg(feature = "prover-tests")]
    pub fn enable_prover(mut self) -> Self {
        self.enable_prover = true;
        self
    }

    pub async fn build(self) -> anyhow::Result<Tester> {
        let l1_locked_port = LockedPort::acquire_unused().await?;
        let l1_address = format!("http://localhost:{}", l1_locked_port.port);

        let l1_provider = ProviderBuilder::new().connect_anvil_with_wallet_and_config(|anvil| {
            anvil
                .port(l1_locked_port.port)
                .chain_id(L1_CHAIN_ID)
                .arg("--load-state")
                .arg(concat!(env!("WORKSPACE_DIR"), "/zkos-l1-state.json"))
        })?;

        let l1_wallet = l1_provider.wallet().clone();

        Tester::launch_node(
            l1_address,
            EthDynProvider::new(l1_provider),
            l1_wallet,
            self.enable_prover,
            None,
            None,
        )
        .await
    }
}

impl Drop for Tester {
    fn drop(&mut self) {
        // Send stop signal to main node
        self.stop_sender.send(true).unwrap();
        self.main_task.abort();
    }
}<|MERGE_RESOLUTION|>--- conflicted
+++ resolved
@@ -99,25 +99,13 @@
         .await?;
 
         // Initialize and **hold** locked ports for the duration of node initialization.
-<<<<<<< HEAD
         let public_port = LockedPort::acquire_unused().await?;
         let private_port = LockedPort::acquire_unused().await?;
+        let status_locked_port = LockedPort::acquire_unused().await?;
         let l2_rpc_ws_url = format!("ws://localhost:{}", public_port.port);
         let prover_api_url = format!("http://localhost:{}", private_port.port);
+        let status_address = format!("0.0.0.0:{}", status_locked_port.port);
         let replay_address = format!("localhost:{}", public_port.port);
-=======
-        let l2_locked_port = LockedPort::acquire_unused().await?;
-        let prover_api_locked_port = LockedPort::acquire_unused().await?;
-        let replay_locked_port = LockedPort::acquire_unused().await?;
-        let status_locked_port = LockedPort::acquire_unused().await?;
-        let l2_rpc_address = format!("0.0.0.0:{}", l2_locked_port.port);
-        let l2_rpc_ws_url = format!("ws://localhost:{}", l2_locked_port.port);
-        let prover_api_address = format!("0.0.0.0:{}", prover_api_locked_port.port);
-        let prover_api_url = format!("http://localhost:{}", prover_api_locked_port.port);
-        let replay_address = format!("0.0.0.0:{}", replay_locked_port.port);
-        let status_address = format!("0.0.0.0:{}", status_locked_port.port);
-        let replay_url = format!("localhost:{}", replay_locked_port.port);
->>>>>>> 3480dbcb
 
         let rocksdb_path = tempfile::tempdir()?;
         let (stop_sender, stop_receiver) = watch::channel(false);
@@ -178,11 +166,8 @@
                 ..Default::default()
             },
             prover_api_config,
-<<<<<<< HEAD
             prometheus_config: Default::default(),
-=======
             status_server_config,
->>>>>>> 3480dbcb
         };
         let main_task = tokio::task::spawn(async move {
             zksync_os_bin::run::<FullDiffsState>(stop_receiver, config).await;
