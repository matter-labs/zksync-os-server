--- conflicted
+++ resolved
@@ -196,14 +196,10 @@
         if enable_prover {
             let base_url = _prover_api_url.clone();
             let app_bin_path =
-<<<<<<< HEAD
-                zksync_os_multivm::apps::v1::multiblock_batch_path(&app_bin_unpack_path);
+                zksync_os_multivm::apps::v2::multiblock_batch_path(&app_bin_unpack_path);
             let trusted_setup_file = std::env::var("COMPACT_CRS_FILE").unwrap();
             let output_dir = tempdir.path().join("outputs");
             std::fs::create_dir_all(&output_dir).unwrap();
-=======
-                zksync_os_multivm::apps::v2::multiblock_batch_path(&app_bin_unpack_path);
->>>>>>> aa8fe43c
             tokio::task::spawn(async move {
                 zksync_os_prover_service::run(zksync_os_prover_service::Args {
                     base_url,
