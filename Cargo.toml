[workspace]
members = [
    "lib/contract_interface",
    "lib/crypto",
    "lib/genesis",
    "lib/l1_sender",
    "lib/l1_watcher",
    "lib/mempool",
    "lib/merkle_tree",
    "lib/mini_merkle_tree",
    "lib/priority_tree",
    "lib/rocksdb",
    "lib/rpc",
    "lib/rpc_api",
    "lib/state",
    "lib/storage",
    "lib/storage_api",
    "lib/types",
    "node/sequencer",
    "integration-tests",
    "tools/generate-deposit",
    "lib/observability",
    "lib/object_store",
    "lib/state_full_diffs",
]
resolver = "3"
default-members = ["node/sequencer"]

[workspace.package]
version = "0.1.2-non-semver-compat"
edition = "2024"
authors = ["The Matter Labs Team <hello@matterlabs.dev>"]
homepage = "https://zksync.io/"
repository = "https://github.com/matter-labs/zksync-os-server"
license = "MIT OR Apache-2.0"
keywords = ["blockchain", "zksync"]
categories = ["cryptography"]

[workspace.dependencies]
auto_impl = "1.3.0"
blake2 = "0.10.6"
tracing = "0.1"
tracing-subscriber = "0.3"
alloy = { version = "1.0.17", default-features = false }
alloy-rlp = { version = "0.3.12" }
anyhow = "1"
async-trait = "0.1"
serde = { version = "1", features = ["derive"] }
serde_with = "1"
serde_json = "1"


#zk_os_forward_system = { package = "forward_system", path = "../zksync-os/forward_system", features = ["evm-compatibility", "unlimited_native", "no_print"] }
#zk_ee = { package = "zk_ee", path = "../zksync-os/zk_ee" }
#zk_os_basic_system = { package = "basic_system", path = "../zksync-os/basic_system" }
#zk_os_api = { package = "zksync_os_api", path = "../zksync-os/api" }
#zk_os_evm_interpreter = { package = "evm_interpreter", path = "../zksync-os/evm_interpreter" }

<<<<<<< HEAD
zk_os_forward_system = { package = "forward_system", git = "https://github.com/matter-labs/zksync-os", branch = "vv-return-deployed-bytecode-in-top-level-call", features = ["evm-compatibility", "unlimited_native", "no_print"] }
zk_ee = { package = "zk_ee", git = "https://github.com/matter-labs/zksync-os", branch = "vv-return-deployed-bytecode-in-top-level-call" }
zk_os_basic_system = { package = "basic_system", git = "https://github.com/matter-labs/zksync-os", branch = "vv-return-deployed-bytecode-in-top-level-call" }
zk_os_api = { package = "zksync_os_api", git = "https://github.com/matter-labs/zksync-os", branch = "vv-return-deployed-bytecode-in-top-level-call" }
zk_os_evm_interpreter = { package = "evm_interpreter", git = "https://github.com/matter-labs/zksync-os", branch = "vv-return-deployed-bytecode-in-top-level-call" }
=======
zk_os_forward_system = { package = "forward_system", git = "https://github.com/matter-labs/zksync-os", tag = "v0.0.13", features = ["evm-compatibility", "no_print"] }
zk_ee = { package = "zk_ee", git = "https://github.com/matter-labs/zksync-os", tag = "v0.0.13" }
zk_os_basic_system = { package = "basic_system", git = "https://github.com/matter-labs/zksync-os", tag = "v0.0.13" }
zk_os_api = { package = "zksync_os_api", git = "https://github.com/matter-labs/zksync-os", tag = "v0.0.13" }
>>>>>>> ac9f5bf6

#air-compiler-cli = { package = "cli", path = "../zksync-airbender/tools/cli" }
#execution_utils = { package = "execution_utils", path = "../zksync-airbender/execution_utils" }
#full_statement_verifier = { package = "full_statement_verifier", path = "../zksync-airbender/full_statement_verifier" }

# air-compiler-cli dependency should disappear once we use newer airbender (after PR 106)
air-compiler-cli = { package = "cli", git = "https://github.com/matter-labs/zksync-airbender.git", tag = "v0.3.3" }
execution_utils = { package = "execution_utils", git = "https://github.com/matter-labs/zksync-airbender.git", tag = "v0.3.3" }
full_statement_verifier = { package = "full_statement_verifier", git = "https://github.com/matter-labs/zksync-airbender.git", tag = "v0.3.3" }

tokio = "1.45.1"
tokio-stream = "0.1.17"
tokio-util = { version = "0.7", features = ["codec"], default-features = false }
ruint = { version = "1.12", default-features = false }
dashmap = "6.1.0"
itertools = "0.14.0"
futures = "0.3"
vise = "0.3.0"
vise-exporter = "0.3.0"
hex = "0.4"
crossbeam-queue = "0.3"
bincode = { version = "2.0.1", features = ["serde"] }
smart-config = "=0.2.0-pre"
thiserror = "2.0.12"
clap = "4.2.2"
insta = "1.29.0"
jsonrpsee = { version = "0.25.1", default-features = false }
leb128 = "0.2.5"
rayon = "1.3.1"
once_cell = "1"
proptest = "1.6.0"
rand = "0.9.1"
tempfile = "3.0.2"
base64 = "0.22.1"
axum = "0.7.9"
http = "1.3.1"
parking_lot = "0.12.4"
fs2 = "0.4.3"
test-log = "0.2.18"
backon = "1.5.1"
reqwest = "0.12.22"
time = "0.3"
criterion = "0.7.0"
sha2 = "0.10.9"
tower = "0.5.2"
tower-http = "0.6.6"
hyper = "1.6.0"
semver = { version = "1", features = ["serde"] }
async-stream = "0.3.6"
num_cpus = "1.17.0"
rocksdb = "0.23.0"
thread_local = "1.1.9"
pin-project = "1.1.10"
aws-config = { version = "1.1.7", default-features = false, features = [
    "behavior-version-latest",
] }
aws-runtime = "1.5.5"
aws-sdk-s3 = "1.103.0"
google-cloud-auth = "0.16.0"
google-cloud-storage = "0.20.0"
assert_matches = "1.5"
serde_yaml = "0.9"

# Reth dependencies
reth-chainspec = { git = "https://github.com/paradigmxyz/reth", tag = "v1.5.0" }
reth-trie-common = { git = "https://github.com/paradigmxyz/reth", tag = "v1.5.0" }
reth-primitives = { git = "https://github.com/paradigmxyz/reth", tag = "v1.5.0" }
reth-primitives-traits = { git = "https://github.com/paradigmxyz/reth", tag = "v1.5.0" }
reth-revm = { git = "https://github.com/paradigmxyz/reth", tag = "v1.5.0" }
reth-storage-api = { git = "https://github.com/paradigmxyz/reth", tag = "v1.5.0" }
reth-transaction-pool = { git = "https://github.com/paradigmxyz/reth", tag = "v1.5.0" }
reth-execution-types = { git = "https://github.com/paradigmxyz/reth", tag = "v1.5.0" }

# "Local" dependencies
zksync_os_contract_interface = { path = "lib/contract_interface" }
zksync_os_crypto = { path = "lib/crypto" }
zksync_os_l1_sender = { path = "lib/l1_sender" }
zksync_os_l1_watcher = { path = "lib/l1_watcher" }
zksync_os_mempool = { path = "lib/mempool" }
zksync_os_mini_merkle_tree = { path = "lib/mini_merkle_tree" }
zksync_os_merkle_tree = { path = "lib/merkle_tree" }
zksync_os_priority_tree = { path = "lib/priority_tree" }
zksync_os_observability = { path = "lib/observability" }
zksync_os_rocksdb = { path = "lib/rocksdb" }
zksync_os_rpc = { path = "lib/rpc" }
zksync_os_rpc_api = { path = "lib/rpc_api" }
zksync_os_state = { path = "lib/state" }
zksync_os_state_full_diffs = { path = "lib/state_full_diffs" }
zksync_os_storage = { path = "lib/storage" }
zksync_os_storage_api = { path = "lib/storage_api" }
zksync_os_types = { path = "lib/types" }
zksync_os_genesis = { path = "lib/genesis" }
zksync_os_object_store = { path = "lib/object_store" }

zksync_os_sequencer = { path = "node/sequencer" }

[profile.release]
# This is needed for zksync-airbender crates to compile in a reasonable time for x86-64-unknown-linux-gnu
overflow-checks = true<|MERGE_RESOLUTION|>--- conflicted
+++ resolved
@@ -56,18 +56,11 @@
 #zk_os_api = { package = "zksync_os_api", path = "../zksync-os/api" }
 #zk_os_evm_interpreter = { package = "evm_interpreter", path = "../zksync-os/evm_interpreter" }
 
-<<<<<<< HEAD
-zk_os_forward_system = { package = "forward_system", git = "https://github.com/matter-labs/zksync-os", branch = "vv-return-deployed-bytecode-in-top-level-call", features = ["evm-compatibility", "unlimited_native", "no_print"] }
-zk_ee = { package = "zk_ee", git = "https://github.com/matter-labs/zksync-os", branch = "vv-return-deployed-bytecode-in-top-level-call" }
-zk_os_basic_system = { package = "basic_system", git = "https://github.com/matter-labs/zksync-os", branch = "vv-return-deployed-bytecode-in-top-level-call" }
-zk_os_api = { package = "zksync_os_api", git = "https://github.com/matter-labs/zksync-os", branch = "vv-return-deployed-bytecode-in-top-level-call" }
-zk_os_evm_interpreter = { package = "evm_interpreter", git = "https://github.com/matter-labs/zksync-os", branch = "vv-return-deployed-bytecode-in-top-level-call" }
-=======
 zk_os_forward_system = { package = "forward_system", git = "https://github.com/matter-labs/zksync-os", tag = "v0.0.13", features = ["evm-compatibility", "no_print"] }
 zk_ee = { package = "zk_ee", git = "https://github.com/matter-labs/zksync-os", tag = "v0.0.13" }
 zk_os_basic_system = { package = "basic_system", git = "https://github.com/matter-labs/zksync-os", tag = "v0.0.13" }
 zk_os_api = { package = "zksync_os_api", git = "https://github.com/matter-labs/zksync-os", tag = "v0.0.13" }
->>>>>>> ac9f5bf6
+zk_os_evm_interpreter = { package = "evm_interpreter", git = "https://github.com/matter-labs/zksync-os", tag = "v0.0.13" }
 
 #air-compiler-cli = { package = "cli", path = "../zksync-airbender/tools/cli" }
 #execution_utils = { package = "execution_utils", path = "../zksync-airbender/execution_utils" }
