[workspace]
members = [
    "lib/contract_interface",
    "lib/crypto",
    "lib/l1_sender",
    "lib/l1_watcher",
    "lib/mempool",
    "lib/merkle_tree",
    "lib/mini_merkle_tree",
    "lib/priority_tree",
    "lib/rpc",
    "lib/rpc_api",
    "lib/state",
    "lib/storage_api",
    "lib/types",
    "node/sequencer",
    "integration-tests",
    "tools/generate-deposit",
]
resolver = "3"
default-members = ["node/sequencer"]

[workspace.package]
version = "0.1.0"
edition = "2024"
authors = ["The Matter Labs Team <hello@matterlabs.dev>"]
homepage = "https://zksync.io/"
repository = "https://github.com/matter-labs/zksync-os-server"
license = "MIT OR Apache-2.0"
keywords = ["blockchain", "zksync"]
categories = ["cryptography"]

[workspace.dependencies]
auto_impl = "1.3.0"
blake2 = "0.10.6"
tracing = "0.1"
tracing-subscriber = "0.3"
alloy = { version = "1.0.17", default-features = false }
alloy-rlp = { version = "0.3.12" }
anyhow = "1"
async-trait = "0.1"
serde = { version = "1", features = ["derive"] }
serde_with = "1"
serde_json = "1"


#zk_os_forward_system = { package = "forward_system", path="../zksync-os/forward_system", features = ["evm-compatibility", "unlimited_native", "no_print"] }
#zk_ee = { package = "zk_ee", path="../zksync-os/zk_ee" }
#zk_os_basic_system = { package = "basic_system", path="../zksync-os/basic_system"}
#zk_os_api = { package = "zksync_os_api", path="../zksync-os/api"}

zk_os_forward_system = { package = "forward_system", git = "https://github.com/matter-labs/zksync-os", tag = "v0.0.9", features = ["evm-compatibility", "unlimited_native", "no_print"] }
zk_ee = { package = "zk_ee", git = "https://github.com/matter-labs/zksync-os", tag = "v0.0.9" }
zk_os_basic_system = { package = "basic_system", git = "https://github.com/matter-labs/zksync-os", tag = "v0.0.9" }
zk_os_api = { package = "zksync_os_api", git = "https://github.com/matter-labs/zksync-os", tag = "v0.0.9" }

#air-compiler-cli = { package = "cli", path = "../zksync-airbender/tools/cli" }
#execution_utils = { package = "execution_utils", path = "../zksync-airbender/execution_utils" }
#verifier_common = { package = "verifier_common", path = "../zksync-airbender/verifier_common" }
#full_statement_verifier = { package = "full_statement_verifier", path = "../zksync-airbender/full_statement_verifier" }

air-compiler-cli = { package = "cli", git = "https://github.com/matter-labs/zksync-airbender.git", tag = "v0.3.3" }
execution_utils = { package = "execution_utils", git = "https://github.com/matter-labs/zksync-airbender.git", tag = "v0.3.3" }
verifier_common = { package = "verifier_common", git = "https://github.com/matter-labs/zksync-airbender.git", tag = "v0.3.3" }
full_statement_verifier = { package = "full_statement_verifier", git = "https://github.com/matter-labs/zksync-airbender.git", tag = "v0.3.3" }

tokio = "1.45.1"
tokio-stream = "0.1.17"
ruint = { version = "1.12", default-features = false }
dashmap = "6.1.0"
itertools = "0.14.0"
futures = "0.3"
vise = "0.3.0"
vise-exporter = "0.3.0"
hex = "0.4"
crossbeam-queue = "0.3"
bincode = { version = "2.0.1", features = ["serde"] }
bincode_v1 = { package = "bincode", version = "1" }
smart-config = "=0.2.0-pre"
thiserror = "2.0.12"
clap = "4.2.2"
insta = "1.29.0"
jsonrpsee = { version = "0.25.1", default-features = false }
leb128 = "0.2.5"
rayon = "1.3.1"
once_cell = "1"
proptest = "1.6.0"
rand = "0.9.1"
tempfile = "3.0.2"
base64 = "0.22.1"
axum = "0.7.9"
http = "1.3.1"
parking_lot = "0.12.4"
fs2 = "0.4.3"
test-log = "0.2.18"
backon = "1.5.1"
reqwest = "0.12.22"
time = "0.3"
<<<<<<< HEAD
semver = "1"
=======
criterion = "0.7.0"
sha2 = "0.10.9"
tower = "0.5.2"
tower-http = "0.6.6"
hyper = "1.6.0"
>>>>>>> 2bd5878e

zksync_vlog = "28.1.0-non-semver-compat"
zksync_storage = "28.1.0-non-semver-compat"

# Reth dependencies
reth-chainspec = { git = "https://github.com/paradigmxyz/reth", tag = "v1.5.0" }
reth-trie-common = { git = "https://github.com/paradigmxyz/reth", tag = "v1.5.0" }
reth-primitives = { git = "https://github.com/paradigmxyz/reth", tag = "v1.5.0" }
reth-primitives-traits = { git = "https://github.com/paradigmxyz/reth", tag = "v1.5.0" }
reth-revm = { git = "https://github.com/paradigmxyz/reth", tag = "v1.5.0" }
reth-storage-api = { git = "https://github.com/paradigmxyz/reth", tag = "v1.5.0" }
reth-transaction-pool = { git = "https://github.com/paradigmxyz/reth", tag = "v1.5.0" }
reth-execution-types = { git = "https://github.com/paradigmxyz/reth", tag = "v1.5.0" }

# "Local" dependencies
zksync_os_contract_interface = { path = "lib/contract_interface" }
zksync_os_crypto = { path = "lib/crypto" }
zksync_os_l1_sender = { path = "lib/l1_sender" }
zksync_os_l1_watcher = { path = "lib/l1_watcher" }
zksync_os_mempool = { path = "lib/mempool" }
zksync_os_mini_merkle_tree = { path = "lib/mini_merkle_tree" }
zksync_os_merkle_tree = { path = "lib/merkle_tree" }
zksync_os_priority_tree = { path = "lib/priority_tree" }
zksync_os_rpc = { path = "lib/rpc" }
zksync_os_rpc_api = { path = "lib/rpc_api" }
zksync_os_state = { path = "lib/state" }
zksync_os_storage_api = { path = "lib/storage_api" }
zksync_os_types = { path = "lib/types" }

zksync_os_sequencer = { path = "node/sequencer" }

[profile.release]
# This is needed for zksync-airbender crates to compile in a reasonable time for x86-64-unknown-linux-gnu
overflow-checks = true<|MERGE_RESOLUTION|>--- conflicted
+++ resolved
@@ -96,15 +96,12 @@
 backon = "1.5.1"
 reqwest = "0.12.22"
 time = "0.3"
-<<<<<<< HEAD
-semver = "1"
-=======
 criterion = "0.7.0"
 sha2 = "0.10.9"
 tower = "0.5.2"
 tower-http = "0.6.6"
 hyper = "1.6.0"
->>>>>>> 2bd5878e
+semver = "1"
 
 zksync_vlog = "28.1.0-non-semver-compat"
 zksync_storage = "28.1.0-non-semver-compat"
