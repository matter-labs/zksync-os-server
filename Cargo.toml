[workspace]
members = [
    "lib/contract_interface",
    "lib/crypto",
    "lib/l1_sender",
    "lib/l1_watcher",
    "lib/mempool",
    "lib/merkle_tree",
    "lib/mini_merkle_tree",
    "lib/priority_tree",
    "lib/rpc",
    "lib/rpc_api",
    "lib/state",
    "lib/storage",
    "lib/storage_api",
    "lib/types",
    "node/sequencer",
    "integration-tests",
    "tools/generate-deposit",
]
resolver = "3"
default-members = ["node/sequencer"]

[workspace.package]
version = "0.1.0"
edition = "2024"
authors = ["The Matter Labs Team <hello@matterlabs.dev>"]
homepage = "https://zksync.io/"
repository = "https://github.com/matter-labs/zksync-os-server"
license = "MIT OR Apache-2.0"
keywords = ["blockchain", "zksync"]
categories = ["cryptography"]

[workspace.dependencies]
auto_impl = "1.3.0"
blake2 = "0.10.6"
tracing = "0.1"
tracing-subscriber = "0.3"
alloy = { version = "1.0.17", default-features = false }
alloy-rlp = { version = "0.3.12" }
anyhow = "1"
async-trait = "0.1"
serde = { version = "1", features = ["derive"] }
serde_with = "1"
serde_json = "1"


#zk_os_forward_system = { package = "forward_system", path="../zksync-os/forward_system", features = ["evm-compatibility", "unlimited_native", "no_print"] }
#zk_ee = { package = "zk_ee", path="../zksync-os/zk_ee" }
#zk_os_basic_system = { package = "basic_system", path="../zksync-os/basic_system"}
#zk_os_api = { package = "zksync_os_api", path="../zksync-os/api"}

zk_os_forward_system = { package = "forward_system", git = "https://github.com/matter-labs/zksync-os", tag = "v0.0.9", features = ["evm-compatibility", "unlimited_native", "no_print"] }
zk_ee = { package = "zk_ee", git = "https://github.com/matter-labs/zksync-os", tag = "v0.0.9" }
zk_os_basic_system = { package = "basic_system", git = "https://github.com/matter-labs/zksync-os", tag = "v0.0.9" }
zk_os_api = { package = "zksync_os_api", git = "https://github.com/matter-labs/zksync-os", tag = "v0.0.9" }

#air-compiler-cli = { package = "cli", path = "../zksync-airbender/tools/cli" }
#execution_utils = { package = "execution_utils", path = "../zksync-airbender/execution_utils" }
#verifier_common = { package = "verifier_common", path = "../zksync-airbender/verifier_common" }
#full_statement_verifier = { package = "full_statement_verifier", path = "../zksync-airbender/full_statement_verifier" }

air-compiler-cli = { package = "cli", git = "https://github.com/matter-labs/zksync-airbender.git", tag = "v0.3.3" }
execution_utils = { package = "execution_utils", git = "https://github.com/matter-labs/zksync-airbender.git", tag = "v0.3.3" }
verifier_common = { package = "verifier_common", git = "https://github.com/matter-labs/zksync-airbender.git", tag = "v0.3.3" }
full_statement_verifier = { package = "full_statement_verifier", git = "https://github.com/matter-labs/zksync-airbender.git", tag = "v0.3.3" }

tokio = "1.45.1"
tokio-stream = "0.1.17"
ruint = { version = "1.12", default-features = false }
dashmap = "6.1.0"
itertools = "0.14.0"
futures = "0.3"
vise = "0.3.0"
vise-exporter = "0.3.0"
hex = "0.4"
crossbeam-queue = "0.3"
bincode = { version = "2.0.1", features = ["serde"] }
bincode_v1 = { package = "bincode", version = "1" }
smart-config = "=0.2.0-pre"
thiserror = "2.0.12"
clap = "4.2.2"
insta = "1.29.0"
jsonrpsee = { version = "0.25.1", default-features = false }
leb128 = "0.2.5"
rayon = "1.3.1"
once_cell = "1"
proptest = "1.6.0"
rand = "0.9.1"
tempfile = "3.0.2"
base64 = "0.22.1"
axum = "0.7.9"
http = "1.3.1"
parking_lot = "0.12.4"
fs2 = "0.4.3"
test-log = "0.2.18"
backon = "1.5.1"
reqwest = "0.12.22"
time = "0.3"
criterion = "0.7.0"
sha2 = "0.10.9"
tower = "0.5.2"
tower-http = "0.6.6"
hyper = "1.6.0"
<<<<<<< HEAD
async-stream = "0.3.6"
=======
semver = "1"
>>>>>>> 75f76acd

zksync_vlog = "28.1.0-non-semver-compat"
zksync_storage = "28.1.0-non-semver-compat"

# Reth dependencies
reth-chainspec = { git = "https://github.com/paradigmxyz/reth", tag = "v1.5.0" }
reth-trie-common = { git = "https://github.com/paradigmxyz/reth", tag = "v1.5.0" }
reth-primitives = { git = "https://github.com/paradigmxyz/reth", tag = "v1.5.0" }
reth-primitives-traits = { git = "https://github.com/paradigmxyz/reth", tag = "v1.5.0" }
reth-revm = { git = "https://github.com/paradigmxyz/reth", tag = "v1.5.0" }
reth-storage-api = { git = "https://github.com/paradigmxyz/reth", tag = "v1.5.0" }
reth-transaction-pool = { git = "https://github.com/paradigmxyz/reth", tag = "v1.5.0" }
reth-execution-types = { git = "https://github.com/paradigmxyz/reth", tag = "v1.5.0" }

# "Local" dependencies
zksync_os_contract_interface = { path = "lib/contract_interface" }
zksync_os_crypto = { path = "lib/crypto" }
zksync_os_l1_sender = { path = "lib/l1_sender" }
zksync_os_l1_watcher = { path = "lib/l1_watcher" }
zksync_os_mempool = { path = "lib/mempool" }
zksync_os_mini_merkle_tree = { path = "lib/mini_merkle_tree" }
zksync_os_merkle_tree = { path = "lib/merkle_tree" }
zksync_os_priority_tree = { path = "lib/priority_tree" }
zksync_os_rpc = { path = "lib/rpc" }
zksync_os_rpc_api = { path = "lib/rpc_api" }
zksync_os_state = { path = "lib/state" }
zksync_os_storage = { path = "lib/storage" }
zksync_os_storage_api = { path = "lib/storage_api" }
zksync_os_types = { path = "lib/types" }

zksync_os_sequencer = { path = "node/sequencer" }

[profile.release]
# This is needed for zksync-airbender crates to compile in a reasonable time for x86-64-unknown-linux-gnu
overflow-checks = true<|MERGE_RESOLUTION|>--- conflicted
+++ resolved
@@ -102,11 +102,8 @@
 tower = "0.5.2"
 tower-http = "0.6.6"
 hyper = "1.6.0"
-<<<<<<< HEAD
+semver = "1"
 async-stream = "0.3.6"
-=======
-semver = "1"
->>>>>>> 75f76acd
 
 zksync_vlog = "28.1.0-non-semver-compat"
 zksync_storage = "28.1.0-non-semver-compat"
