--- conflicted
+++ resolved
@@ -23,11 +23,8 @@
     "lib/observability",
     "lib/object_store",
     "lib/state_full_diffs",
-<<<<<<< HEAD
     "lib/proxy",
-=======
     "lib/status",
->>>>>>> 3480dbcb
 ]
 resolver = "3"
 default-members = ["node/bin"]
@@ -156,11 +153,8 @@
 zksync_os_types = { version = "=0.4.0-non-semver-compat", path = "lib/types" }
 zksync_os_genesis = { version = "=0.4.0-non-semver-compat", path = "lib/genesis" }
 zksync_os_object_store = { version = "=0.4.0-non-semver-compat", path = "lib/object_store" }
-<<<<<<< HEAD
 proxy = { path = "lib/proxy" }
-=======
 zksync_os_status_server = { version = "=0.4.0-non-semver-compat", path = "lib/status" }
->>>>>>> 3480dbcb
 
 zksync_os_bin = { version = "=0.4.0-non-semver-compat", path = "node/bin" }
 
