--- conflicted
+++ resolved
@@ -91,17 +91,11 @@
             .cloned()
             .map(IExecutor::PriorityOpsBatchInfo::from)
             .collect::<Vec<_>>();
-<<<<<<< HEAD
-        let interop_roots: Vec<Vec<InteropRoot>> = vec![vec![]; self.batches.len()];
-        let encoded_data = (stored_batch_infos, priority_ops, interop_roots).abi_encode_params();
-
-=======
         // For now interop roots are empty.
         let interop_roots: Vec<Vec<InteropRoot>> = vec![vec![]; self.batches.len()];
         let encoded_data = (stored_batch_infos, priority_ops, interop_roots).abi_encode_params();
 
         /// Current commitment encoding version as per protocol.
->>>>>>> df2d66e4
         const SUPPORTED_ENCODING_VERSION: u8 = 1;
 
         // Prefixed by current encoding version as expected by protocol
