use crate::batcher_metrics::BatchExecutionStage;
use crate::batcher_model::{BatchEnvelope, FriProof, SnarkProof};
use crate::commands::L1SenderCommand;
use crate::commitment::StoredBatchInfo;
use alloy::primitives::{B256, U256, keccak256};
use alloy::sol_types::SolCall;
use std::collections::HashMap;
use std::fmt::Display;
use zksync_os_contract_interface::IExecutor;
use zksync_os_contract_interface::IExecutor::{proofPayloadCall, proveBatchesSharedBridgeCall};

const OHBENDER_PROOF_TYPE: i32 = 2;
const FAKE_PROOF_TYPE: i32 = 3;
const FAKE_PROOF_MAGIC_VALUE: i32 = 13;

#[derive(Debug)]
pub struct ProofCommand {
    batches: Vec<BatchEnvelope<FriProof>>,
    proof: SnarkProof,
}

impl ProofCommand {
    pub fn new(batches: Vec<BatchEnvelope<FriProof>>, proof: SnarkProof) -> Self {
        Self { batches, proof }
    }
}

impl L1SenderCommand for ProofCommand {
    const NAME: &'static str = "prove";
    const SENT_STAGE: BatchExecutionStage = BatchExecutionStage::ProveL1TxSent;
    const MINED_STAGE: BatchExecutionStage = BatchExecutionStage::ProveL1TxMined;

    fn solidity_call(&self) -> impl SolCall {
        proveBatchesSharedBridgeCall::new((
            self.batches
                .first()
                .unwrap()
                .batch
                .commit_batch_info
                .chain_address,
            U256::from(self.batches.first().unwrap().batch_number()),
            U256::from(self.batches.last().unwrap().batch_number()),
            self.to_calldata_suffix().into(),
        ))
    }
}

impl AsRef<[BatchEnvelope<FriProof>]> for ProofCommand {
    fn as_ref(&self) -> &[BatchEnvelope<FriProof>] {
        self.batches.as_slice()
    }
}

impl AsMut<[BatchEnvelope<FriProof>]> for ProofCommand {
    fn as_mut(&mut self) -> &mut [BatchEnvelope<FriProof>] {
        self.batches.as_mut_slice()
    }
}

impl From<ProofCommand> for Vec<BatchEnvelope<FriProof>> {
    fn from(value: ProofCommand) -> Self {
        value.batches
    }
}

impl Display for ProofCommand {
    fn fmt(&self, f: &mut std::fmt::Formatter<'_>) -> std::fmt::Result {
        write!(
            f,
            "prove batches {}-{}",
            self.batches.first().unwrap().batch_number(),
            self.batches.last().unwrap().batch_number()
        )?;
        Ok(())
    }
}

impl ProofCommand {
    fn shift_b256_right(input: &B256) -> B256 {
        let mut bytes = [0_u8; 32];
        bytes[4..32].copy_from_slice(&input.as_slice()[0..28]);
        B256::from_slice(&bytes)
    }

    fn get_batch_public_input(prev_batch: &StoredBatchInfo, batch: &StoredBatchInfo) -> B256 {
        let mut bytes = Vec::with_capacity(32 * 3);
        bytes.extend_from_slice(prev_batch.state_commitment.as_slice());
        bytes.extend_from_slice(batch.state_commitment.as_slice());
        bytes.extend_from_slice(batch.commitment.as_slice());
        keccak256(&bytes)
    }
    fn snark_public_input(previous_batch: &StoredBatchInfo, batches: &[StoredBatchInfo]) -> B256 {
        let mut hash_map: HashMap<usize, &StoredBatchInfo> = HashMap::new();
        hash_map.insert(previous_batch.batch_number as usize, previous_batch);
        for batch in batches {
            hash_map.insert(batch.batch_number as usize, batch);
        }
        let start = batches.first().unwrap().batch_number as usize;
        let end = batches.last().unwrap().batch_number as usize;

        // taken from https://github.com/mm-zk/zksync_tools/blob/cf2c47d61fa8399a030d0b31d4396832f802489b/prove_execute/src/main.rs
        let mut result: Option<B256> = None;
        for i in start..=end {
            let batch = hash_map.get(&i).expect("Batch not found");
            let prev_batch = hash_map.get(&(i - 1)).expect("Previous batch not found");
            let public_input = Self::get_batch_public_input(prev_batch, batch);
            // Snark public input is public_input >> 32.
            let snark_input = Self::shift_b256_right(&public_input);

            match result {
                Some(ref mut res) => {
                    // Combine with previous result.
                    let mut combined = [0_u8; 64];
                    combined[..32].copy_from_slice(&res.0);
                    combined[32..].copy_from_slice(&snark_input.0);
                    *res = Self::shift_b256_right(&keccak256(combined));
                }
                None => {
                    result = Some(snark_input);
                }
            }
        }
        result.unwrap()
    }
    fn to_calldata_suffix(&self) -> Vec<u8> {
        let previous_batch_info = &self
            .batches
            .first()
            .unwrap()
            .batch
            .previous_stored_batch_info;
        let stored_batch_infos: Vec<StoredBatchInfo> = self
            .batches
            .iter()
            .map(|batch| StoredBatchInfo::from(batch.batch.commit_batch_info.clone()))
            .collect();

        // todo: remove tostring
        let public_input = Self::snark_public_input(previous_batch_info, &stored_batch_infos);

        tracing::info!(">> public input: {}", public_input);

        let proof: Vec<U256> = match &self.proof {
            SnarkProof::Fake => {
                vec![
                    // Fake proof type
                    U256::from(FAKE_PROOF_TYPE),
                    // OhBender 'previous hash' - for fake proof, we can always assume that it matches the range perfectly.
                    U256::from(0),
                    // Fake proof magic value (just for sanity)
                    U256::from(FAKE_PROOF_MAGIC_VALUE),
                    // Public input (fake proof **will** verify this against batch data stored in the contract)
                    U256::from_be_bytes(public_input.0),
                ]
            }
            SnarkProof::Real(bytes) => {
                let proof: Vec<U256> = bytes
                    .chunks(32)
                    .map(|chunk| {
                        let arr: [u8; 32] = chunk
                            .try_into()
                            .expect("proof bytes must be a multiple of 32");
                        U256::from_be_bytes(arr)
                    })
                    .collect();
                vec![
                    // Fake proof type
                    U256::from(OHBENDER_PROOF_TYPE),
                    // we generate SNARK proofs to always match the range perfectly.
                    U256::from(0),
                ]
                .into_iter()
                .chain(proof)
                .collect()
            }
        };

        let proof_payload = proofPayloadCall {
            old: IExecutor::StoredBatchInfo::from(previous_batch_info),
            newInfo: stored_batch_infos
                .iter()
                .map(Into::into) // into `IExecutor::StoredBatchInfo`
                .collect(),
            proof,
        };

<<<<<<< HEAD
=======
        /// Current commitment encoding version as per protocol.
>>>>>>> df2d66e4
        const SUPPORTED_ENCODING_VERSION: u8 = 1;

        let mut proof_data = vec![SUPPORTED_ENCODING_VERSION];
        proof_payload.abi_encode_raw(&mut proof_data);
        proof_data
    }
}<|MERGE_RESOLUTION|>--- conflicted
+++ resolved
@@ -184,10 +184,7 @@
             proof,
         };
 
-<<<<<<< HEAD
-=======
         /// Current commitment encoding version as per protocol.
->>>>>>> df2d66e4
         const SUPPORTED_ENCODING_VERSION: u8 = 1;
 
         let mut proof_data = vec![SUPPORTED_ENCODING_VERSION];
