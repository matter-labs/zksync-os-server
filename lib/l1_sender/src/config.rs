--- conflicted
+++ resolved
@@ -12,31 +12,19 @@
     /// Private key to commit batches to L1
     /// Must be consistent with the operator key set on the contract (permissioned!)
     // TODO: Pre-configured value, to be removed
-<<<<<<< HEAD
-    #[config(alias = "operator_private_key", default_t = "0xc83c4c2239cb1d48867a15da227e7dc03b8b4710a28d3ada2bf4ce66d90daa15".into())]
-=======
     #[config(alias = "operator_private_key", default_t = "0x77e0fabff0a8d372eb1c26eb8375345faa1f794d6a4ca833a6f7bba106d53938".into())]
->>>>>>> df2d66e4
     pub operator_commit_pk: SecretString,
 
     /// Private key to use to submit proofs to L1
     /// Can be arbitrary funded address - proof submission is permissionless.
     // TODO: Pre-configured value, to be removed
-<<<<<<< HEAD
-    #[config(default_t = "0x82d896ed4f26fbcd812267f195fd9c9dd345e9e1214fdc48e94806b1e58725f2".into())]
-=======
     #[config(default_t = "0x3c5722e7d93b0f5c3ce3a743f283c1958acbfc1d79e32823c6f9cc1cd6523429".into())]
->>>>>>> df2d66e4
     pub operator_prove_pk: SecretString,
 
     /// Private key to use to execute batches on L1
     /// Can be arbitrary funded address - execute submission is permissionless.
     // TODO: Pre-configured value, to be removed
-<<<<<<< HEAD
-    #[config(default_t = "0xb19448e85a59960d84ffc0c523beca6ebfc79027c9215ce4e8b8c50e52b7926a".into())]
-=======
     #[config(default_t = "0xbe5bef5a85f4b4f53d80b3750372a96be94d6780024c21a39cc3805832ca9611".into())]
->>>>>>> df2d66e4
     pub operator_execute_pk: SecretString,
 
     /// Max fee per gas we are willing to spend (in gwei).
