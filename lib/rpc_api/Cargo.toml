[package]
name = "zksync_os_rpc_api"
version.workspace = true
edition.workspace = true
authors.workspace = true
homepage.workspace = true
repository.workspace = true
license.workspace = true
keywords.workspace = true
categories.workspace = true

[dependencies]
zksync_os_types.workspace = true

<<<<<<< HEAD
alloy = { workspace = true, default-features = false, features = ["eips", "eip712", "dyn-abi", "rpc-types", "json-rpc", "rpc-types-trace", "genesis"] }
=======
alloy = { workspace = true, default-features = false, features = ["eips", "eip712", "dyn-abi", "rpc-types", "json-rpc", "rpc-types-trace"] }
alloy-rlp.workspace = true
>>>>>>> 56f0395b
jsonrpsee = { workspace = true, default-features = false, features = ["macros", "client"] }
serde.workspace = true

[features]
server = ["jsonrpsee/server"]<|MERGE_RESOLUTION|>--- conflicted
+++ resolved
@@ -12,12 +12,8 @@
 [dependencies]
 zksync_os_types.workspace = true
 
-<<<<<<< HEAD
 alloy = { workspace = true, default-features = false, features = ["eips", "eip712", "dyn-abi", "rpc-types", "json-rpc", "rpc-types-trace", "genesis"] }
-=======
-alloy = { workspace = true, default-features = false, features = ["eips", "eip712", "dyn-abi", "rpc-types", "json-rpc", "rpc-types-trace"] }
 alloy-rlp.workspace = true
->>>>>>> 56f0395b
 jsonrpsee = { workspace = true, default-features = false, features = ["macros", "client"] }
 serde.workspace = true
 
