--- conflicted
+++ resolved
@@ -12,12 +12,7 @@
 [dependencies]
 zksync_os_types.workspace = true
 
-<<<<<<< HEAD
-alloy = { workspace = true, default-features = false, features = ["eips", "eip712", "dyn-abi", "rpc-types"] }
-alloy-json-rpc.workspace = true
-=======
 alloy = { workspace = true, default-features = false, features = ["eips", "eip712", "dyn-abi", "rpc-types", "json-rpc"] }
->>>>>>> 32d7663a
 jsonrpsee = { workspace = true, default-features = false, features = ["macros", "client"] }
 
 [features]
