--- conflicted
+++ resolved
@@ -12,12 +12,7 @@
 [dependencies]
 anyhow.workspace = true
 itertools.workspace = true
-<<<<<<< HEAD
 tracing.workspace = true
 tokio.workspace = true
-=======
-tokio.workspace = true
-tracing.workspace = true
 vise.workspace = true
-vise-exporter.workspace = true
->>>>>>> a570006b
+vise-exporter.workspace = true