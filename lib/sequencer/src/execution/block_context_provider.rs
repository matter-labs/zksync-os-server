use crate::execution::metrics::EXECUTION_METRICS;
use crate::model::blocks::{BlockCommand, InvalidTxPolicy, PreparedBlockCommand, SealPolicy};
use alloy::consensus::{Block, BlockBody, Header};
use alloy::primitives::{Address, BlockHash, TxHash, U256};
use reth_execution_types::ChangedAccount;
use reth_primitives::SealedBlock;
use std::time::{SystemTime, UNIX_EPOCH};
use tokio::sync::mpsc;
use zksync_os_genesis::Genesis;
use zksync_os_interface::types::{BlockContext, BlockHashes, BlockOutput};
use zksync_os_mempool::{
    CanonicalStateUpdate, L2TransactionPool, PoolUpdateKind, ReplayTxStream, best_transactions,
};
use zksync_os_multivm::LATEST_EXECUTION_VERSION;
use zksync_os_storage_api::ReplayRecord;
use zksync_os_types::{L1PriorityEnvelope, L2Envelope, ZkEnvelope};

/// Component that turns `BlockCommand`s into `PreparedBlockCommand`s.
/// Last step in the stream where `Produce` and `Replay` are differentiated.
///
///  * Tracks L1 priority ID and 256 previous block hashes.
///  * Combines the L1 and L2 transactions
///  * Cross-checks L1 transactions in Replay blocks against L1 (important for ENs) todo: not implemented yet
///
/// Note: unlike other components, this one doesn't tolerate replaying blocks -
///  it doesn't tolerate jumps in L1 priority IDs.
///  this is easily fixable if needed.
pub struct BlockContextProvider<Mempool> {
    next_l1_priority_id: u64,
    l1_transactions: mpsc::Receiver<L1PriorityEnvelope>,
    l2_mempool: Mempool,
    block_hashes_for_next_block: BlockHashes,
    previous_block_timestamp: u64,
    chain_id: u64,
    gas_limit: u64,
    pubdata_limit: u64,
    node_version: semver::Version,
    genesis: Genesis,
    fee_collector_address: Address,
}

impl<Mempool: L2TransactionPool> BlockContextProvider<Mempool> {
    #[allow(clippy::too_many_arguments)]
    pub fn new(
        next_l1_priority_id: u64,
        l1_transactions: mpsc::Receiver<L1PriorityEnvelope>,
        l2_mempool: Mempool,
        block_hashes_for_next_block: BlockHashes,
        previous_block_timestamp: u64,
        chain_id: u64,
        gas_limit: u64,
        pubdata_limit: u64,
        node_version: semver::Version,
        genesis: Genesis,
        fee_collector_address: Address,
    ) -> Self {
        Self {
            next_l1_priority_id,
            l1_transactions,
            l2_mempool,
            block_hashes_for_next_block,
            previous_block_timestamp,
            chain_id,
            gas_limit,
            pubdata_limit,
            node_version,
            genesis,
            fee_collector_address,
        }
    }

    pub async fn prepare_command(
        &mut self,
        block_command: BlockCommand,
    ) -> anyhow::Result<PreparedBlockCommand> {
        let prepared_command = match block_command {
            BlockCommand::Produce(produce_command) => {
                let upgrade_tx = if produce_command.block_number == 1 {
                    Some(self.genesis.genesis_upgrade_tx().await.tx)
                } else {
                    None
                };

                // Create stream:
                // - For block #1 genesis upgrade tx goes first.
                // - L1 transactions first, then L2 transactions.
                let best_txs =
                    best_transactions(&self.l2_mempool, &mut self.l1_transactions, upgrade_tx);
                let timestamp = (millis_since_epoch() / 1000) as u64;
                let block_context = BlockContext {
                    eip1559_basefee: U256::from(1000),
                    native_price: U256::from(1),
<<<<<<< HEAD
                    // todo: make dynamic once zksync-os sets max gas per pubdata >1 for L2 txs
                    pubdata_price: U256::from(0),
=======
                    gas_per_pubdata: Default::default(),
>>>>>>> 05ed98b3
                    block_number: produce_command.block_number,
                    timestamp,
                    chain_id: self.chain_id,
                    coinbase: self.fee_collector_address,
                    block_hashes: self.block_hashes_for_next_block,
                    gas_limit: self.gas_limit,
                    pubdata_limit: self.pubdata_limit,
                    // todo: initialize as source of randomness, i.e. the value of prevRandao
                    mix_hash: Default::default(),
                    execution_version: LATEST_EXECUTION_VERSION,
                };
                PreparedBlockCommand {
                    block_context,
                    tx_source: Box::pin(best_txs),
                    seal_policy: SealPolicy::Decide(
                        produce_command.block_time,
                        produce_command.max_transactions_in_block,
                    ),
                    invalid_tx_policy: InvalidTxPolicy::RejectAndContinue,
                    metrics_label: "produce",
                    starting_l1_priority_id: self.next_l1_priority_id,
                    node_version: self.node_version.clone(),
                    expected_block_output_hash: None,
                    previous_block_timestamp: self.previous_block_timestamp,
                }
            }
            BlockCommand::Replay(record) => {
                for tx in &record.transactions {
                    match tx.envelope() {
                        ZkEnvelope::L1(l1_tx) => {
                            assert_eq!(&self.l1_transactions.recv().await.unwrap(), l1_tx);
                        }
                        ZkEnvelope::L2(_) => {}
                        ZkEnvelope::Upgrade(_) => {}
                    }
                }
                anyhow::ensure!(
                    self.previous_block_timestamp == record.previous_block_timestamp,
                    "inconsistent previous block timestamp: {} in component state, {} in resolved ReplayRecord",
                    self.previous_block_timestamp,
                    record.previous_block_timestamp
                );
                PreparedBlockCommand {
                    block_context: record.block_context,
                    seal_policy: SealPolicy::UntilExhausted,
                    invalid_tx_policy: InvalidTxPolicy::Abort,
                    tx_source: Box::pin(ReplayTxStream::new(record.transactions)),
                    starting_l1_priority_id: record.starting_l1_priority_id,
                    metrics_label: "replay",
                    node_version: record.node_version,
                    expected_block_output_hash: Some(record.block_output_hash),
                    previous_block_timestamp: self.previous_block_timestamp,
                }
            }
        };

        Ok(prepared_command)
    }

    pub fn remove_txs(&self, tx_hashes: Vec<TxHash>) {
        self.l2_mempool.remove_transactions(tx_hashes);
    }

    pub fn on_canonical_state_change(
        &mut self,
        block_output: &BlockOutput,
        replay_record: &ReplayRecord,
    ) {
        let mut l2_transactions = Vec::new();
        for tx in &replay_record.transactions {
            match tx.envelope() {
                ZkEnvelope::L1(l1_tx) => {
                    self.next_l1_priority_id = l1_tx.priority_id() + 1;
                }
                ZkEnvelope::L2(l2_tx) => {
                    l2_transactions.push(*l2_tx.hash());
                }
                ZkEnvelope::Upgrade(_) => {}
            }
        }
        EXECUTION_METRICS
            .next_l1_priority_id
            .set(self.next_l1_priority_id);

        // Advance `block_hashes_for_next_block`.
        let last_block_hash = block_output.header.hash();
        self.block_hashes_for_next_block = BlockHashes(
            self.block_hashes_for_next_block
                .0
                .into_iter()
                .skip(1)
                .chain([U256::from_be_bytes(last_block_hash.0)])
                .collect::<Vec<_>>()
                .try_into()
                .unwrap(),
        );
        self.previous_block_timestamp = block_output.header.timestamp;

        // TODO: confirm whether constructing a real block is absolutely necessary here;
        //       so far it looks like below is sufficient
        let header = Header {
            number: block_output.header.number,
            timestamp: block_output.header.timestamp,
            gas_limit: block_output.header.gas_limit,
            base_fee_per_gas: block_output.header.base_fee_per_gas,
            ..Default::default()
        };
        let body = BlockBody::<L2Envelope>::default();
        let block = Block::new(header, body);
        let sealed_block =
            SealedBlock::new_unchecked(block, BlockHash::from(block_output.header.hash()));
        let changed_accounts = block_output
            .account_diffs
            .iter()
            .map(|diff| ChangedAccount {
                address: diff.address,
                nonce: diff.nonce,
                balance: diff.balance,
            })
            .collect();
        self.l2_mempool
            .on_canonical_state_change(CanonicalStateUpdate {
                new_tip: &sealed_block,
                pending_block_base_fee: 0,
                pending_block_blob_fee: None,
                changed_accounts,
                mined_transactions: l2_transactions,
                update_kind: PoolUpdateKind::Commit,
            });
    }
}

pub fn millis_since_epoch() -> u128 {
    SystemTime::now()
        .duration_since(UNIX_EPOCH)
        .expect("Incorrect system time")
        .as_millis()
}<|MERGE_RESOLUTION|>--- conflicted
+++ resolved
@@ -90,12 +90,7 @@
                 let block_context = BlockContext {
                     eip1559_basefee: U256::from(1000),
                     native_price: U256::from(1),
-<<<<<<< HEAD
-                    // todo: make dynamic once zksync-os sets max gas per pubdata >1 for L2 txs
-                    pubdata_price: U256::from(0),
-=======
-                    gas_per_pubdata: Default::default(),
->>>>>>> 05ed98b3
+                    pubdata_price: Default::default(),
                     block_number: produce_command.block_number,
                     timestamp,
                     chain_id: self.chain_id,
