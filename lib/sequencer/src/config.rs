use std::path::PathBuf;
use std::time::Duration;

#[derive(Clone, Debug)]
pub struct SequencerConfig {
    /// Defines the block time for the sequencer.
    pub block_time: Duration,

    /// Max number of transactions in a block.
    pub max_transactions_in_block: usize,

    /// Path to the directory where block dumps for unexpected failures will be saved.
    pub block_dump_path: PathBuf,

<<<<<<< HEAD
=======
    /// Where to serve block replays
    pub block_replay_server_address: String,

>>>>>>> 3480dbcb
    /// Where to download replays instead of actually running blocks.
    /// Setting this makes the node into an external node.
    pub block_replay_download_address: Option<String>,

    /// Max gas used per block
    pub block_gas_limit: u64,

    /// Max pubdata bytes per block
    pub block_pubdata_limit_bytes: u64,
}

impl SequencerConfig {
    pub fn is_main_node(&self) -> bool {
        self.block_replay_download_address.is_none()
    }
}<|MERGE_RESOLUTION|>--- conflicted
+++ resolved
@@ -12,12 +12,6 @@
     /// Path to the directory where block dumps for unexpected failures will be saved.
     pub block_dump_path: PathBuf,
 
-<<<<<<< HEAD
-=======
-    /// Where to serve block replays
-    pub block_replay_server_address: String,
-
->>>>>>> 3480dbcb
     /// Where to download replays instead of actually running blocks.
     /// Setting this makes the node into an external node.
     pub block_replay_download_address: Option<String>,
