use alloy::primitives::ruint::aliases::B160;
<<<<<<< HEAD
use alloy::primitives::{Address, B256, BlockNumber};
=======
use alloy::primitives::{Address, BlockNumber};
>>>>>>> 2141089d
use std::fmt::Debug;
use zk_ee::common_structs::derive_flat_storage_key;
use zk_os_basic_system::system_implementation::flat_storage_model::{
    ACCOUNT_PROPERTIES_STORAGE_ADDRESS, AccountProperties, address_into_special_storage_key,
};
use zksync_os_interface::traits::{PreimageSource, ReadStorage};
use zksync_os_interface::types::StorageWrite;

/// Read-only view on a state from a specific block.
pub trait ViewState: ReadStorage + PreimageSource + Send + Clone {
    fn get_account(&mut self, address: Address) -> Option<AccountProperties> {
        let key = derive_flat_storage_key(
            &ACCOUNT_PROPERTIES_STORAGE_ADDRESS,
            &address_into_special_storage_key(&B160::from_be_bytes(address.into_array())),
        );
        self.read(B256::from(key.as_u8_array())).map(|hash| {
            AccountProperties::decode(&self.get_preimage(hash).unwrap().try_into().unwrap())
        })
    }

    /// Get account's nonce by its address.
    ///
    /// Returns `None` if the account doesn't exist
    fn account_nonce(&mut self, address: Address) -> Option<u64> {
        self.get_account(B160::from_be_bytes(address.into_array()))
            .map(|a| a.nonce)
    }
}

impl<T: ReadStorage + PreimageSource + Send + Clone> ViewState for T {}

/// Read-only history of state views.
pub trait ReadStateHistory: Debug + Send + Sync + 'static {
    /// Get a view on state from the given block.
    fn state_view_at(&self, block_number: BlockNumber) -> StateResult<impl ViewState>;

    /// Block numbers whose state diffs are available in state.
    /// Note that the block numbers that can be **run** against this state implementation are
    /// `(block_range_available.min + 1)..=(block_range_available.max + 1)`
    fn block_range_available(&self) -> std::ops::RangeInclusive<u64>;
}

pub trait WriteState: Send + Sync + 'static {
    /// Add given block to state.
    fn add_block_result<'a, J>(
        &self,
        block_number: u64,
        storage_diffs: Vec<StorageWrite>,
        new_preimages: J,
    ) -> anyhow::Result<()>
    where
        J: IntoIterator<Item = (B256, &'a Vec<u8>)>;
}

/// State reader result type.
pub type StateResult<Ok> = Result<Ok, StateError>;

/// Error variants thrown by state readers.
#[derive(Clone, Debug, thiserror::Error)]
pub enum StateError {
    #[error("block {0} is compacted")]
    Compacted(BlockNumber),
    #[error("block {0} not found")]
    NotFound(BlockNumber),
}<|MERGE_RESOLUTION|>--- conflicted
+++ resolved
@@ -1,9 +1,5 @@
 use alloy::primitives::ruint::aliases::B160;
-<<<<<<< HEAD
 use alloy::primitives::{Address, B256, BlockNumber};
-=======
-use alloy::primitives::{Address, BlockNumber};
->>>>>>> 2141089d
 use std::fmt::Debug;
 use zk_ee::common_structs::derive_flat_storage_key;
 use zk_os_basic_system::system_implementation::flat_storage_model::{
@@ -28,8 +24,7 @@
     ///
     /// Returns `None` if the account doesn't exist
     fn account_nonce(&mut self, address: Address) -> Option<u64> {
-        self.get_account(B160::from_be_bytes(address.into_array()))
-            .map(|a| a.nonce)
+        self.get_account(address).map(|a| a.nonce)
     }
 }
 
