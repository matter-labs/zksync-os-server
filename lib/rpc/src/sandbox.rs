use alloy::primitives::{Address, B256, Bytes, U256};
use alloy::rpc::types::trace::geth::{CallConfig, CallFrame, CallLogFrame};
use alloy::sol_types::{ContractError, GenericRevertReason};
use zk_ee::system::evm::EvmFrameInterface;
use zk_ee::system::evm::errors::EvmError;
use zk_ee::system::tracer::evm_tracer::EvmTracer;
use zk_ee::system::tracer::{NopTracer, Tracer};
use zk_ee::system::{
    CallModifier, CallResult, EthereumLikeTypes, ExecutionEnvironmentLaunchParams, Resources,
    SystemTypes,
};
use zk_ee::types_config::SystemIOTypesConfig;
use zk_os_evm_interpreter::{ERGS_PER_GAS, STACK_SIZE};
use zk_os_forward_system::run::errors::ForwardSubsystemError;
use zk_os_forward_system::run::output::TxResult;
use zk_os_forward_system::run::{BlockContext, simulate_tx};
<<<<<<< HEAD
use zksync_os_state::StateView;
use zksync_os_types::{L2Transaction, ZkTransaction, ZksyncOsEncode};
=======
use zksync_os_storage_api::ViewState;
use zksync_os_types::{L2Transaction, ZksyncOsEncode};
>>>>>>> 0b76756b

pub fn execute(
    tx: L2Transaction,
    mut block_context: BlockContext,
    state_view: impl ViewState,
) -> Result<TxResult, Box<ForwardSubsystemError>> {
    let encoded_tx = tx.encode();

    block_context.eip1559_basefee = U256::from(0);

    simulate_tx(
        encoded_tx,
        block_context,
        state_view.clone(),
        state_view,
        &mut NopTracer::default(),
    )
    .map_err(Box::new)
}

pub fn call_trace(
    tx: ZkTransaction,
    mut block_context: BlockContext,
    state_view: StateView,
    call_config: CallConfig,
) -> Result<CallFrame, Box<ForwardSubsystemError>> {
    let encoded_tx = tx.encode();

    block_context.eip1559_basefee = U256::from(0);

    let mut tracer = CallTracer::new_with_config(
        call_config.with_log.unwrap_or_default(),
        call_config.only_top_call.unwrap_or_default(),
    );
    let _ = simulate_tx(
        encoded_tx,
        block_context,
        state_view.clone(),
        state_view,
        &mut tracer,
    )
    .map_err(Box::new)?;
    Ok(tracer
        .transactions
        .pop()
        .expect("tracer should have at least one transaction"))
}

#[derive(Default)]
pub struct CallTracer {
    transactions: Vec<CallFrame>,
    unfinished_calls: Vec<CallFrame>,
    finished_calls: Vec<CallFrame>,
    current_call_depth: usize,
    collect_logs: bool,
    only_top_call: bool,

    create_operation_requested: Option<CreateType>,
}

#[derive(Debug)]
enum CreateType {
    Create,
    Create2,
}

impl CallTracer {
    pub fn new_with_config(collect_logs: bool, only_top_call: bool) -> Self {
        Self {
            transactions: vec![],
            unfinished_calls: vec![],
            finished_calls: vec![],
            current_call_depth: 0,
            collect_logs,
            only_top_call,
            create_operation_requested: None,
        }
    }
}

impl<S: EthereumLikeTypes> Tracer<S> for CallTracer {
    fn on_new_execution_frame(&mut self, initial_state: &ExecutionEnvironmentLaunchParams<S>) {
        self.current_call_depth += 1;

        if !self.only_top_call || self.current_call_depth == 1 {
            // Top-level deployment (initiated by EOA) won't trigger `on_create_request` hook
            // This is always a CREATE
            if self.current_call_depth == 1
                && initial_state.external_call.modifier == CallModifier::Constructor
            {
                self.create_operation_requested = Some(CreateType::Create);
            }

            self.unfinished_calls.push(CallFrame {
                from: Address::from(initial_state.external_call.caller.to_be_bytes()),
                gas: U256::from(
                    initial_state.external_call.available_resources.ergs().0 / ERGS_PER_GAS,
                ),
                gas_used: U256::ZERO, // will be populated later
                to: Some(Address::from(
                    initial_state.external_call.callee.to_be_bytes(),
                )),
                input: Bytes::copy_from_slice(initial_state.external_call.input),
                output: None,        // will be populated later
                error: None,         // can be populated later
                revert_reason: None, // can be populated later
                calls: vec![],       // will be populated later
                logs: vec![],        // will be populated later
                value: if initial_state.external_call.modifier == CallModifier::Static {
                    // STATICCALL frames don't have `value`
                    None
                } else {
                    Some(initial_state.external_call.nominal_token_value)
                },
                typ: match initial_state.external_call.modifier {
                    CallModifier::NoModifier => "CALL",
                    CallModifier::Constructor => {
                        match self
                            .create_operation_requested
                            .as_ref()
                            .expect("Should exist")
                        {
                            CreateType::Create => "CREATE",
                            CreateType::Create2 => "CREATE2",
                        }
                    }
                    CallModifier::Delegate | CallModifier::DelegateStatic => "DELEGATECALL",
                    CallModifier::Static => "STATICCALL",
                    CallModifier::EVMCallcode | CallModifier::EVMCallcodeStatic => "CALLCODE",
                    // Call types below are unused and are not expected to be present in the trace
                    CallModifier::ZKVMSystem => {
                        panic!("unexpected call type: ZKVMSystem")
                    }
                    CallModifier::ZKVMSystemStatic => {
                        panic!("unexpected call type: ZKVMSystemStatic")
                    }
                }
                .to_string(),
            })
        }

        // Reset flag, required data is consumed
        if self.create_operation_requested.is_some() {
            self.create_operation_requested = None;
        }
    }

    fn after_execution_frame_completed(&mut self, result: Option<(&S::Resources, &CallResult<S>)>) {
        assert_ne!(self.current_call_depth, 0);

        if !self.only_top_call || self.current_call_depth == 1 {
            let mut finished_call = self.unfinished_calls.pop().expect("Should exist");

            match result {
                Some(result) => {
                    finished_call.gas_used = finished_call
                        .gas
                        .saturating_sub(U256::from(result.0.ergs().0 / ERGS_PER_GAS));

                    match &result.1 {
                        CallResult::PreparationStepFailed => {
                            panic!("Should not happen") // ZKsync OS should not call tracer in this case
                        }
                        CallResult::Failed { return_values } => {
                            finished_call.revert_reason =
                                maybe_revert_reason(return_values.returndata);
                            finished_call.output =
                                Some(Bytes::copy_from_slice(return_values.returndata));
                            if finished_call.typ == "CREATE" || finished_call.typ == "CREATE2" {
                                // Clear `to` field as no contract was created
                                finished_call.to = None;
                            }
                        }
                        CallResult::Successful { return_values } => {
                            if finished_call.typ == "CREATE" || finished_call.typ == "CREATE2" {
                                // output should be already populated in `on_bytecode_change` hook
                            } else {
                                finished_call.output =
                                    Some(Bytes::copy_from_slice(return_values.returndata));
                            }
                        }
                    };
                }
                None => {
                    // Some unexpected internal failure happened (maybe out of native resources)
                    // Should revert whole tx
                    finished_call.gas_used = finished_call.gas;
                    finished_call.output = None;
                    finished_call.revert_reason = None;
                    if finished_call.typ == "CREATE" || finished_call.typ == "CREATE2" {
                        // Clear `to` field as no contract was created
                        finished_call.to = None;
                    }
                }
            }
            if let Some(parent_call) = self.unfinished_calls.last_mut() {
                parent_call.calls.push(finished_call);
            } else {
                self.finished_calls.push(finished_call);
            }
        }

        self.current_call_depth -= 1;

        // Reset flag in case if frame terminated due to out-of-native / other internal ZKsync OS error
        if self.create_operation_requested.is_some() {
            self.create_operation_requested = None;
        }
    }

    fn begin_tx(&mut self, _calldata: &[u8]) {
        self.current_call_depth = 0;

        // Sanity check
        assert!(self.create_operation_requested.is_none());
    }

    fn finish_tx(&mut self) {
        assert_eq!(self.current_call_depth, 0);
        assert!(self.unfinished_calls.is_empty());
        assert_eq!(self.finished_calls.len(), 1);

        // Sanity check
        assert!(self.create_operation_requested.is_none());

        self.transactions
            .push(self.finished_calls.pop().expect("Should exist"));
    }

    #[inline(always)]
    fn on_storage_read(
        &mut self,
        _ee_type: zk_ee::execution_environment_type::ExecutionEnvironmentType,
        _is_transient: bool,
        _address: <<S as SystemTypes>::IOTypes as SystemIOTypesConfig>::Address,
        _key: <<S as SystemTypes>::IOTypes as SystemIOTypesConfig>::StorageKey,
        _value: <<S as SystemTypes>::IOTypes as SystemIOTypesConfig>::StorageValue,
    ) {
    }

    #[inline(always)]
    fn on_storage_write(
        &mut self,
        _ee_type: zk_ee::execution_environment_type::ExecutionEnvironmentType,
        _is_transient: bool,
        _address: <<S as SystemTypes>::IOTypes as SystemIOTypesConfig>::Address,
        _key: <<S as SystemTypes>::IOTypes as SystemIOTypesConfig>::StorageKey,
        _value: <<S as SystemTypes>::IOTypes as SystemIOTypesConfig>::StorageValue,
    ) {
    }

    fn on_event(
        &mut self,
        _ee_type: zk_ee::execution_environment_type::ExecutionEnvironmentType,
        address: &<<S as SystemTypes>::IOTypes as SystemIOTypesConfig>::Address,
        topics: &[<<S as SystemTypes>::IOTypes as SystemIOTypesConfig>::EventKey],
        data: &[u8],
    ) {
        if self.collect_logs {
            let call = self.unfinished_calls.last_mut().expect("Should exist");
            call.logs.push(CallLogFrame {
                address: if address == &ruint::aliases::B160::ZERO {
                    None
                } else {
                    Some(Address::from(address.to_be_bytes()))
                },
                topics: if topics.is_empty() {
                    None
                } else {
                    Some(
                        topics
                            .iter()
                            .map(|topic| B256::new(topic.as_u8_array()))
                            .collect(),
                    )
                },
                data: if data.is_empty() {
                    None
                } else {
                    Some(Bytes::copy_from_slice(data))
                },
                // todo: populate
                position: None,
            })
        }
    }

    fn on_bytecode_change(
        &mut self,
        _ee_type: zk_ee::execution_environment_type::ExecutionEnvironmentType,
        address: <S::IOTypes as SystemIOTypesConfig>::Address,
        new_bytecode: Option<&[u8]>,
        _new_bytecode_hash: <S::IOTypes as SystemIOTypesConfig>::BytecodeHashValue,
        new_observable_bytecode_length: u32,
    ) {
        let call = self.unfinished_calls.last_mut().expect("Should exist");

        if call.typ == "CREATE" || call.typ == "CREATE2" {
            assert_eq!(
                Address::from(address.to_be_bytes()),
                call.to.expect("Should exist")
            );
            let deployed_raw_bytecode = new_bytecode.expect("Should be present");

            assert!(deployed_raw_bytecode.len() >= new_observable_bytecode_length as usize);

            // raw bytecode may include internal artifacts (jumptable), so we need to trim it
            call.output = Some(Bytes::copy_from_slice(
                &deployed_raw_bytecode[..new_observable_bytecode_length as usize],
            ));
        } else {
            // should not happen now (system hooks currently do not trigger this hook)
        }
    }

    #[inline(always)]
    fn evm_tracer(&mut self) -> &mut impl EvmTracer<S> {
        self
    }
}

impl<S: EthereumLikeTypes> EvmTracer<S> for CallTracer {
    #[inline(always)]
    fn before_evm_interpreter_execution_step(
        &mut self,
        _opcode: u8,
        _interpreter_state: &impl EvmFrameInterface<S>,
    ) {
    }

    #[inline(always)]
    fn after_evm_interpreter_execution_step(
        &mut self,
        _opcode: u8,
        _interpreter_state: &impl EvmFrameInterface<S>,
    ) {
    }

    /// Opcode failed for some reason. Note: call frame ends immediately
    fn on_opcode_error(&mut self, error: &EvmError, _frame_state: &impl EvmFrameInterface<S>) {
        let current_call = self.unfinished_calls.last_mut().expect("Should exist");
        current_call.error = Some(fmt_error_msg(error));

        // In case we fail after `on_create_request` hook, but before `on_new_execution_frame` hook
        if self.create_operation_requested.is_some() {
            self.create_operation_requested = None;
        }
    }

    /// Special cases, when error happens in frame before any opcode is executed (unfortunately we can't provide access to state)
    /// Note: call frame ends immediately
    fn on_call_error(&mut self, error: &EvmError) {
        let current_call = self.unfinished_calls.last_mut().expect("Should exist");
        current_call.error = Some(fmt_error_msg(error));

        // Sanity check
        assert!(self.create_operation_requested.is_none());
    }

    /// We should treat selfdestruct as a special kind of a call
    fn on_selfdestruct(
        &mut self,
        beneficiary: <<S as SystemTypes>::IOTypes as SystemIOTypesConfig>::Address,
        token_value: <<S as SystemTypes>::IOTypes as SystemIOTypesConfig>::NominalTokenValue,
        frame_state: &impl EvmFrameInterface<S>,
    ) {
        // Following Geth implementation: https://github.com/ethereum/go-ethereum/blob/2dbb580f51b61d7ff78fceb44b06835827704110/core/vm/instructions.go#L894
        let call_frame = CallFrame {
            from: Address::from(frame_state.address().to_be_bytes()),
            gas: Default::default(),
            gas_used: Default::default(),
            // todo: consider returning `None` here as this is only `Some` if a selfdestruct was
            //       executed and the call is executed before the Cancun hardfork.
            to: Some(Address::from(beneficiary.to_be_bytes())),
            input: Default::default(),
            output: None,
            error: None,
            revert_reason: None,
            calls: vec![],
            logs: vec![],
            // todo: consider returning `None` here as this is only `Some` if a selfdestruct was
            //       executed and the call is executed before the Cancun hardfork.
            value: Some(token_value),
            typ: "SELFDESTRUCT".to_string(),
        };

        if let Some(parent_call) = self.unfinished_calls.last_mut() {
            parent_call.calls.push(call_frame);
        } else {
            self.finished_calls.push(call_frame);
        }
    }

    fn on_create_request(&mut self, is_create2: bool) {
        // Can't be some - `on_new_execution_frame` or `on_opcode_error` should reset flag
        assert!(self.create_operation_requested.is_none());

        self.create_operation_requested = if is_create2 {
            Some(CreateType::Create)
        } else {
            Some(CreateType::Create2)
        };
    }
}

/// Returns a non-empty revert reason if the output is a revert/error.
fn maybe_revert_reason(output: &[u8]) -> Option<String> {
    let reason = match GenericRevertReason::decode(output)? {
        GenericRevertReason::ContractError(err) => {
            match err {
                // return the raw revert reason and don't use the revert's display message
                ContractError::Revert(revert) => revert.reason,
                err => err.to_string(),
            }
        }
        GenericRevertReason::RawString(err) => err,
    };
    if reason.is_empty() {
        None
    } else {
        Some(reason)
    }
}

/// Converts [`EvmError`] to a geth-style error message (if possible).
///
/// See https://github.com/ethereum/go-ethereum/blob/9ce40d19a8240844be24b9692c639dff45d13d68/core/vm/errors.go#L26-L45
fn fmt_error_msg(error: &EvmError) -> String {
    match error {
        // todo: missing `ErrGasUintOverflow`: likely not propagated during tx decoding
        EvmError::Revert => "execution reverted".to_string(),
        EvmError::OutOfGas => "out of gas".to_string(),
        EvmError::InvalidJump => "invalid jump destination".to_string(),
        EvmError::ReturnDataOutOfBounds => "return data out of bounds".to_string(),
        EvmError::InvalidOpcode(opcode) => format!("invalid opcode: {opcode}"),
        EvmError::StackUnderflow => "stack underflow".to_string(),
        EvmError::StackOverflow => {
            format!("stack limit reached {} ({})", STACK_SIZE, STACK_SIZE - 1)
        }
        // todo: check that both variants below accurately map to `ErrWriteProtection` from geth
        EvmError::CallNotAllowedInsideStatic => "write protection".to_string(),
        EvmError::StateChangeDuringStaticCall => "write protection".to_string(),
        // geth returns "out of gas", we provide a more fine-grained error
        EvmError::MemoryLimitOOG => format!("out of gas (memory limit reached {}))", u32::MAX - 31),
        // geth returns "out of gas", we provide a more fine-grained error
        EvmError::InvalidOperandOOG => "out of gas (invalid operand)".to_string(),
        EvmError::CodeStoreOutOfGas => "contract creation code storage out of gas".to_string(),
        EvmError::CallTooDeep => "max call depth exceeded".to_string(),
        EvmError::InsufficientBalance => "insufficient balance for transfer".to_string(),
        EvmError::CreateCollision => "contract address collision".to_string(),
        EvmError::NonceOverflow => "nonce uint64 overflow".to_string(),
        EvmError::CreateContractSizeLimit => "max code size exceeded".to_string(),
        EvmError::CreateInitcodeSizeLimit => "max initcode size exceeded".to_string(),
        EvmError::CreateContractStartingWithEF => {
            "invalid code: must not begin with 0xef".to_string()
        }
    }
}<|MERGE_RESOLUTION|>--- conflicted
+++ resolved
@@ -14,13 +14,8 @@
 use zk_os_forward_system::run::errors::ForwardSubsystemError;
 use zk_os_forward_system::run::output::TxResult;
 use zk_os_forward_system::run::{BlockContext, simulate_tx};
-<<<<<<< HEAD
-use zksync_os_state::StateView;
+use zksync_os_storage_api::ViewState;
 use zksync_os_types::{L2Transaction, ZkTransaction, ZksyncOsEncode};
-=======
-use zksync_os_storage_api::ViewState;
-use zksync_os_types::{L2Transaction, ZksyncOsEncode};
->>>>>>> 0b76756b
 
 pub fn execute(
     tx: L2Transaction,
@@ -44,7 +39,7 @@
 pub fn call_trace(
     tx: ZkTransaction,
     mut block_context: BlockContext,
-    state_view: StateView,
+    state_view: impl ViewState,
     call_config: CallConfig,
 ) -> Result<CallFrame, Box<ForwardSubsystemError>> {
     let encoded_tx = tx.encode();
