--- conflicted
+++ resolved
@@ -22,14 +22,8 @@
 use ruint::aliases::B160;
 use std::convert::identity;
 use zk_ee::common_structs::derive_flat_storage_key;
-<<<<<<< HEAD
-use zk_os_api::helpers::{get_balance, get_code, get_nonce};
+use zk_os_api::helpers::{get_balance, get_code};
 use zksync_os_interface::traits::ReadStorage;
-=======
-use zk_ee::utils::Bytes32;
-use zk_os_api::helpers::{get_balance, get_code};
-use zk_os_forward_system::run::ReadStorage;
->>>>>>> 2141089d
 use zksync_os_mempool::L2TransactionPool;
 use zksync_os_rpc_api::eth::EthApiServer;
 use zksync_os_rpc_api::types::{
@@ -276,15 +270,8 @@
     ) -> EthResult<U256> {
         let on_chain_account_nonce = self
             .storage
-<<<<<<< HEAD
-            .state_view_at(block_number)?
-            .get_account(address)
-            .as_ref()
-            .map(get_nonce)
-=======
             .state_at_block_id_or_latest(block_id)?
             .account_nonce(address)
->>>>>>> 2141089d
             .unwrap_or(0);
 
         if block_id == Some(BlockId::pending())
