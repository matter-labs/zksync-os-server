--- conflicted
+++ resolved
@@ -12,11 +12,7 @@
 [dependencies]
 zksync_os_contract_interface.workspace = true
 
-<<<<<<< HEAD
-zk_os_api.workspace = true
-=======
 reth-primitives-traits = { workspace = true, optional = true }
->>>>>>> 05ed98b3
 
 alloy = { workspace = true, default-features = false, features = ["consensus", "sol-types", "eips", "serde", "rlp", "k256", "rpc-types"] }
 alloy-rlp.workspace = true
