use alloy::consensus::{EMPTY_OMMER_ROOT_HASH, Header};
use alloy::eips::eip1559::INITIAL_BASE_FEE;
use alloy::network::Ethereum;
use alloy::primitives::{Address, B64, B256, Bloom, U256};
use alloy::providers::{DynProvider, Provider};
use alloy::rpc::types::Filter;
use alloy::sol_types::SolEvent;
use anyhow::Context;
use blake2::{Blake2s256, Digest};
use serde::{Deserialize, Serialize};
use std::collections::BTreeMap;
use std::fmt::Debug;
use std::path::{Path, PathBuf};
use std::sync::Arc;
use tokio::sync::OnceCell;
use zk_os_api::helpers::{set_properties_code, set_properties_nonce};
use zk_os_basic_system::system_implementation::flat_storage_model::{
    ACCOUNT_PROPERTIES_STORAGE_ADDRESS, AccountProperties,
};
use zksync_os_contract_interface::IL1GenesisUpgrade::GenesisUpgrade;
use zksync_os_contract_interface::ZkChain;
use zksync_os_interface::types::BlockContext;
use zksync_os_types::L1UpgradeEnvelope;

#[derive(Debug, Clone, PartialEq, Eq, Serialize, Deserialize)]
pub struct GenesisInput {
    /// Initial contracts to deploy in genesis.
    /// Storage entries that set the contracts as deployed and preimages will be derived from this field.
    pub initial_contracts: Vec<(Address, alloy::primitives::Bytes)>,
    /// Additional (not related to contract deployments) storage entries to add in genesis state.
    pub additional_storage: Vec<(B256, B256)>,
<<<<<<< HEAD
    /// The expected root hash of the genesis state.
    pub genesis_root: B256,
=======
    /// Execution version used for genesis.
    pub execution_version: u32,
>>>>>>> 136a9a98
}

impl GenesisInput {
    pub fn load_from_file(path: &Path) -> anyhow::Result<Self> {
        let file = std::fs::File::open(path).context("Failed to open genesis input file")?;
        serde_json::from_reader(file).context("Failed to parse genesis input file")
    }
}

/// Info about genesis upgrade fetched from L1:
/// - genesis upgrade tx
/// - force deploy bytecode hashes and preimages, note that preimages are not padded and do not contain artifacts
#[derive(Debug, Clone)]
pub struct GenesisUpgradeTxInfo {
    pub tx: L1UpgradeEnvelope,
    pub force_deploy_preimages: Vec<(B256, Vec<u8>)>,
}

/// Struct that represents the genesis state of the system.
/// Lazy-initialized to avoid unnecessary computation at startup.
#[derive(Clone)]
pub struct Genesis {
    input_source: Arc<dyn GenesisInputSource>,
    l1_provider: DynProvider<Ethereum>,
    zk_chain_address: Address,
    state: OnceCell<GenesisState>,
    genesis_upgrade_tx: OnceCell<GenesisUpgradeTxInfo>,
}

impl Debug for Genesis {
    fn fmt(&self, f: &mut std::fmt::Formatter<'_>) -> std::fmt::Result {
        f.debug_struct("Genesis")
            .field("input_source", &self.input_source)
            .field("l1_provider", &self.l1_provider)
            .field("zk_chain_address", &self.zk_chain_address)
            .field("state", &self.state.get())
            .field("genesis_upgrade_tx", &self.genesis_upgrade_tx.get())
            .finish()
    }
}

impl Genesis {
    pub fn new(
        input_source: Arc<dyn GenesisInputSource>,
        l1_provider: DynProvider<Ethereum>,
        zk_chain_address: Address,
    ) -> Self {
        Self {
            input_source,
            l1_provider,
            zk_chain_address,
            state: OnceCell::new(),
            genesis_upgrade_tx: OnceCell::new(),
        }
    }

    pub async fn state(&self) -> &GenesisState {
        self.state
            .get_or_try_init(|| build_genesis(self.input_source.as_ref()))
            .await
            .expect("Failed to build genesis state")
    }

    pub async fn genesis_upgrade_tx(&self) -> GenesisUpgradeTxInfo {
        self.genesis_upgrade_tx
            .get_or_try_init(|| load_genesis_upgrade_tx(&self.l1_provider, self.zk_chain_address))
            .await
            .expect("Failed to load genesis upgrade transaction")
            .clone()
    }
}

#[derive(Debug, Clone)]
pub struct GenesisState {
    /// Storage logs for the genesis block.
    pub storage_logs: Vec<(B256, B256)>,
    /// Preimages of the padded bytecodes with artifacts and hashes of account properties
    /// for the contracts deployed in the genesis block.
    /// Note: these preimages don't include `force_deploy_preimages` -
    /// see `genesis_upgrade_tx` method for details
    pub preimages: Vec<(B256, Vec<u8>)>,
    /// The header of the genesis block.
    pub header: Header,
    /// Context of the genesis block.
    pub context: BlockContext,
}

async fn build_genesis(
    genesis_input_source: &dyn GenesisInputSource,
) -> anyhow::Result<GenesisState> {
    let genesis_input = genesis_input_source.genesis_input().await?;

    // BTreeMap is used to ensure that the storage logs are sorted by key, so that the order is deterministic
    // which is important for tree.
    let mut storage_logs: BTreeMap<B256, B256> = BTreeMap::new();
    let mut preimages = vec![];

    for (address, deployed_code) in genesis_input.initial_contracts {
        let mut account_properties = AccountProperties::default();
        // When contracts are deployed, they have a nonce of 1.
        set_properties_nonce(&mut account_properties, 1);
        let bytecode_preimage = set_properties_code(&mut account_properties, &deployed_code);
        let bytecode_hash = account_properties.bytecode_hash;

        let flat_storage_key = {
            let mut bytes = [0u8; 64];
            bytes[12..32].copy_from_slice(&ACCOUNT_PROPERTIES_STORAGE_ADDRESS.to_be_bytes::<20>());
            bytes[44..64].copy_from_slice(address.as_slice());

            B256::from_slice(Blake2s256::digest(bytes).as_slice())
        };
        let account_properties_hash = account_properties.compute_hash();
        storage_logs.insert(
            flat_storage_key,
            account_properties_hash.as_u8_array().into(),
        );

        preimages.push((bytecode_hash.as_u8_array().into(), bytecode_preimage));
        preimages.push((
            account_properties_hash.as_u8_array().into(),
            account_properties.encoding().to_vec(),
        ));
    }

    for (key, value) in genesis_input.additional_storage {
        let duplicate = storage_logs.insert(key, value).is_some();
        if duplicate {
            panic!("Genesis input contains duplicate storage key: {key:?}");
        }
    }

    let header = Header {
        parent_hash: B256::ZERO,
        ommers_hash: EMPTY_OMMER_ROOT_HASH,
        beneficiary: Address::ZERO,
        // for now state root is zero
        state_root: B256::ZERO,
        transactions_root: B256::ZERO,
        receipts_root: B256::ZERO,
        logs_bloom: Bloom::ZERO,
        difficulty: U256::ZERO,
        number: 0,
        gas_limit: 5_000,
        gas_used: 0,
        timestamp: 0,
        extra_data: Default::default(),
        mix_hash: B256::ZERO,
        nonce: B64::ZERO,
        base_fee_per_gas: Some(INITIAL_BASE_FEE),
        withdrawals_root: None,
        blob_gas_used: None,
        excess_blob_gas: None,
        parent_beacon_block_root: None,
        requests_hash: None,
    };

    let context = BlockContext {
        // todo: This shouldn't matter for genesis, right? maybe populate anyways
        chain_id: 0,
        block_number: 0,
        block_hashes: Default::default(),
        timestamp: 0,
        eip1559_basefee: U256::from(header.base_fee_per_gas.unwrap()),
        pubdata_price: U256::from(0),
        native_price: U256::from(1),
        coinbase: header.beneficiary,
        gas_limit: 100_000_000,
        pubdata_limit: 100_000_000,
        mix_hash: U256::ZERO,
        execution_version: genesis_input.execution_version,
    };

    Ok(GenesisState {
        storage_logs: storage_logs.into_iter().collect(),
        preimages,
        header,
        context,
    })
}

async fn load_genesis_upgrade_tx(
    provider: &DynProvider<Ethereum>,
    zk_chain_address: Address,
) -> anyhow::Result<GenesisUpgradeTxInfo> {
    const MAX_L1_BLOCKS_LOOKBEHIND: u64 = 100_000;

    let zk_chain = ZkChain::new(zk_chain_address, provider.clone());
    let current_l1_block = provider.get_block_number().await?;
    // Find the block when the zk chain was deployed or fallback to [0; latest_block] in localhost case.
    let (from_block, to_block) = zksync_os_l1_watcher::util::find_l1_block_by_predicate(
            Arc::new(zk_chain),
            |_zk, _block| async { Ok(true) },
        )
        .await
        .map(|b| (b, b))
        .or_else(|err| {
            // This may error on Anvil with `--load-state` - as it doesn't support requests even for recent blocks.
            // We default to `[0; latest_block]` in this case - `eth_getLogs` are still supported.
            // Assert that we don't fallback on longer chains (e.g. Sepolia)
            if current_l1_block > MAX_L1_BLOCKS_LOOKBEHIND {
                anyhow::bail!(
                    "Binary search failed with {err}. Cannot default starting block to zero for a long chain. Current L1 block number: {current_l1_block}. Limit: {MAX_L1_BLOCKS_LOOKBEHIND}."
                )
            } else {
                Ok((0, current_l1_block))
            }
        })?;
    let event_sig = GenesisUpgrade::SIGNATURE_HASH;
    let filter = Filter::new()
        .from_block(from_block)
        .to_block(to_block)
        .event_signature(event_sig)
        .address(zk_chain_address);
    let logs = provider.get_logs(&filter).await?;
    anyhow::ensure!(
        logs.len() == 1,
        "Expected exactly one genesis upgrade tx log, found these {logs:?}"
    );
    let sol_event = GenesisUpgrade::decode_log(&logs[0].inner)?.data;
    let upgrade_tx = L1UpgradeEnvelope::try_from(sol_event._l2Transaction)?;
    let preimages = sol_event
        ._factoryDeps
        .into_iter()
        .map(|preimage| {
            let preimage = preimage.to_vec();
            let digest = Blake2s256::digest(&preimage);
            let mut digest_array = [0u8; 32];
            digest_array.copy_from_slice(digest.as_slice());
            (B256::new(digest_array), preimage)
        })
        .collect();

    Ok(GenesisUpgradeTxInfo {
        tx: upgrade_tx,
        force_deploy_preimages: preimages,
    })
}

#[async_trait::async_trait]
pub trait GenesisInputSource: Debug + Send + Sync + 'static {
    async fn genesis_input(&self) -> anyhow::Result<GenesisInput>;
}

#[derive(Debug)]
pub struct FileGenesisInputSource {
    path: PathBuf,
}

impl FileGenesisInputSource {
    pub fn new(path: PathBuf) -> Self {
        Self { path }
    }
}

#[async_trait::async_trait]
impl GenesisInputSource for FileGenesisInputSource {
    async fn genesis_input(&self) -> anyhow::Result<GenesisInput> {
        GenesisInput::load_from_file(&self.path)
    }
}<|MERGE_RESOLUTION|>--- conflicted
+++ resolved
@@ -29,13 +29,10 @@
     pub initial_contracts: Vec<(Address, alloy::primitives::Bytes)>,
     /// Additional (not related to contract deployments) storage entries to add in genesis state.
     pub additional_storage: Vec<(B256, B256)>,
-<<<<<<< HEAD
+    /// Execution version used for genesis.
+    pub execution_version: u32,
     /// The expected root hash of the genesis state.
     pub genesis_root: B256,
-=======
-    /// Execution version used for genesis.
-    pub execution_version: u32,
->>>>>>> 136a9a98
 }
 
 impl GenesisInput {
