--- conflicted
+++ resolved
@@ -13,11 +13,7 @@
 use zksync_os_l1_sender::batcher_model::{BatchEnvelope, FriProof};
 use zksync_os_object_store::_reexports::BoxedError;
 use zksync_os_object_store::{Bucket, ObjectStore, ObjectStoreError, StoredObject};
-<<<<<<< HEAD
-use zksync_os_storage_api::{ReadBatch, UpdateBatchIndex};
-=======
-use zksync_os_storage_api::{ReadBatch, ReadFinality};
->>>>>>> 1a4c2d57
+use zksync_os_storage_api::{ReadBatch, ReadFinality, UpdateBatchIndex};
 
 #[derive(Debug, Serialize, Deserialize)]
 #[non_exhaustive]
@@ -149,42 +145,14 @@
     async fn get_batch_by_block_number(
         &self,
         block_number: BlockNumber,
-        finality: &dyn ReadFinality,
+        _: &dyn ReadFinality,
     ) -> anyhow::Result<Option<u64>> {
         // Handle genesis block with a special case as we don't store it in the DB.
         if block_number == 0 {
             return Ok(Some(0));
         }
-<<<<<<< HEAD
 
         Ok(self.batch_index.get_batch_by_block(block_number))
-=======
-        // todo(#259): we binsearch for the batch temporarily, to be replaced with something more efficient
-        let last_committed_batch = finality.get_finality_status().last_committed_batch;
-        let (mut lo, mut hi) = (1, last_committed_batch);
-        while lo < hi {
-            let mid = (lo + hi) / 2;
-            if let Some(batch) = self.get(mid).await? {
-                if batch.batch.first_block_number > block_number {
-                    hi = mid;
-                } else if batch.batch.last_block_number < block_number {
-                    lo = mid + 1;
-                } else {
-                    return Ok(Some(mid));
-                }
-            } else {
-                // Batch with this number doesn't exist, which shouldn't happen
-                tracing::warn!(
-                    batch_number = mid,
-                    last_committed_batch,
-                    "missing from proof storage"
-                );
-                hi = mid;
-            }
-        }
-        // Check that `lo` actually exists
-        Ok(self.get(lo).await?.map(|_| lo))
->>>>>>> 1a4c2d57
     }
 
     async fn get_batch_range_by_number(
