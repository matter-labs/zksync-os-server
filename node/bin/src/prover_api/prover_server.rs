--- conflicted
+++ resolved
@@ -111,27 +111,6 @@
     }
 }
 
-<<<<<<< HEAD
-=======
-async fn get_fri_proof(Path(block): Path<u64>, State(state): State<AppState>) -> Response {
-    match state.proof_storage.get(block).await {
-        Ok(Some(BatchEnvelope {
-            data: FriProof::Real(real),
-            ..
-        })) => Json(FriProofPayload {
-            block_number: block,
-            proof: general_purpose::STANDARD.encode(real.proof()),
-        })
-        .into_response(),
-        Ok(_) => StatusCode::NO_CONTENT.into_response(),
-        Err(e) => {
-            error!("error getting proof: {e}");
-            StatusCode::INTERNAL_SERVER_ERROR.into_response()
-        }
-    }
-}
-
->>>>>>> aa8fe43c
 async fn pick_snark_job(State(state): State<AppState>) -> Response {
     match state.snark_job_manager.pick_real_job().await {
         Ok(Some(batches)) => {
