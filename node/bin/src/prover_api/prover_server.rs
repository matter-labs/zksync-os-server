--- conflicted
+++ resolved
@@ -193,13 +193,6 @@
         .route("/prover-jobs/status", get(status))
         .route("/prover-jobs/FRI/pick", post(pick_fri_job))
         .route("/prover-jobs/FRI/submit", post(submit_fri_proof))
-<<<<<<< HEAD
-        // this method is only used in prover e2e test -
-        // it shouldn't be here otherwise. If we want to expose FRI proofs,
-        // we need to extract FRI cache to a separate service
-        .route("/prover-jobs/FRI/{block}", get(get_fri_proof))
-=======
->>>>>>> 84ac5015
         .route("/prover-jobs/SNARK/pick", post(pick_snark_job))
         .route("/prover-jobs/SNARK/submit", post(submit_snark_proof))
         .with_state(app_state)
