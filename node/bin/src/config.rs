--- conflicted
+++ resolved
@@ -90,11 +90,7 @@
     /// L1 address of `Bridgehub` contract. This address and chain ID is an entrypoint into L1 discoverability so most
     /// other contracts should be discoverable through it.
     // TODO: Pre-configured value, to be removed
-<<<<<<< HEAD
-    #[config(with = Serde![str], default_t = "0x5adbfa93d59ca494a018376363909fed1add4ce9".parse().unwrap())]
-=======
     #[config(with = Serde![str], default_t = "0x111e0c804f4a9cce6f6cdb661fae3b4db8ccfac0".parse().unwrap())]
->>>>>>> 1a992a49
     pub bridgehub_address: Address,
 
     /// Chain ID of the chain node operates on.
@@ -199,31 +195,19 @@
     /// Private key to commit batches to L1
     /// Must be consistent with the operator key set on the contract (permissioned!)
     // TODO: Pre-configured value, to be removed
-<<<<<<< HEAD
-    #[config(alias = "operator_private_key", default_t = "0x1922b356793de3783591ae22a0ffd7b8a2bf1f00f18d84af84cb2e4866ca9987".into())]
-=======
     #[config(alias = "operator_private_key", default_t = "0xd713d599805e1dac521d02fab3a58009b6a05e73f05394402965a47470422abf".into())]
->>>>>>> 1a992a49
     pub operator_commit_pk: SecretString,
 
     /// Private key to use to submit proofs to L1
     /// Can be arbitrary funded address - proof submission is permissionless.
     // TODO: Pre-configured value, to be removed
-<<<<<<< HEAD
-    #[config(default_t = "0x5f4a86d2fe6a2d7953cea8a49f37db7eb35a3168468635c62d42faefc0febfe0".into())]
-=======
     #[config(default_t = "0x92c2a77e0a624e208c567ae3332352b5a57453db3284af7d2c99907cccb54563".into())]
->>>>>>> 1a992a49
     pub operator_prove_pk: SecretString,
 
     /// Private key to use to execute batches on L1
     /// Can be arbitrary funded address - execute submission is permissionless.
     // TODO: Pre-configured value, to be removed
-<<<<<<< HEAD
-    #[config(default_t = "0x2c8bca53129d9617795dd0c105a1c920f6badbafab42ed355e31096a2ee98c2c".into())]
-=======
     #[config(default_t = "0x9f249ffd51c0214278905e149d00bcf94378460cb6b9c40ec7b07fc86424ce06".into())]
->>>>>>> 1a992a49
     pub operator_execute_pk: SecretString,
 
     /// Max fee per gas we are willing to spend (in gwei).
