--- conflicted
+++ resolved
@@ -95,13 +95,8 @@
     /// L1 address of `Bridgehub` contract. This address and chain ID is an entrypoint into L1 discoverability so most
     /// other contracts should be discoverable through it.
     // TODO: Pre-configured value, to be removed
-<<<<<<< HEAD
-    #[config(with = Serde![str], default_t = Some("0x70968ad336b957311e3c1c63e36d05035e356f68".parse().unwrap()))]
+    #[config(with = Serde![str], default_t = Some("0xec68e2cfe53b183125bcaf2888ae5a94bbcc7a4e".parse().unwrap()))]
     pub bridgehub_address: Option<Address>,
-=======
-    #[config(with = Serde![str], default_t = "0xec68e2cfe53b183125bcaf2888ae5a94bbcc7a4e".parse().unwrap())]
-    pub bridgehub_address: Address,
->>>>>>> 528ea85c
 
     /// Chain ID of the chain node operates on.
     #[config(default_t = Some(270))]
