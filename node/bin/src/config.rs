--- conflicted
+++ resolved
@@ -273,16 +273,15 @@
     #[config(default_t = 16)]
     pub maximum_in_flight_blocks: usize,
 
-<<<<<<< HEAD
-    #[config(default_t = "./db/app_bins".into())]
-    pub app_bin_unpack_path: PathBuf,
-=======
     /// Normally, the Prover input generator skips the blocks that are already FRI proved and committed to L1.
     /// When this option is enabled, it will reprocess all the blocks replayed by the node on startup.
     /// The number of blocks to replay on startup is configurable via `min_blocks_to_replay`.
     #[config(default_t = false)]
     pub force_process_old_blocks: bool,
->>>>>>> 51253cae
+
+    /// Path to the directory where RiscV binaries are unpacked (server_app.bin, app_data.bin, etc)
+    #[config(default_t = "./db/app_bins".into())]
+    pub app_bin_unpack_path: PathBuf,
 }
 
 /// Only used on the Main Node.
