use crate::execution::metrics::EXECUTION_METRICS;
use crate::execution::utils::{BlockDump, hash_block_output};
use crate::execution::vm_wrapper::VmWrapper;
use crate::metrics::GENERAL_METRICS;
use crate::model::blocks::{InvalidTxPolicy, PreparedBlockCommand, SealPolicy};
use alloy::consensus::Transaction;
use alloy::primitives::TxHash;
use futures::StreamExt;
use std::pin::Pin;
use tokio::time::Sleep;
use zk_os_forward_system::run::{BlockOutput, InvalidTransaction};
use zksync_os_state::StateHandle;
use zksync_os_storage_api::ReplayRecord;
use zksync_os_types::{ZkTransaction, ZkTxType, ZksyncOsEncode};
// Note that this is a pure function without a container struct (e.g. `struct BlockExecutor`)
// MAINTAIN this to ensure the function is completely stateless - explicit or implicit.

// a side effect of this is that it's harder to pass config values (normally we'd just pass the whole config object)
// please be mindful when adding new parameters here

pub async fn execute_block(
    mut command: PreparedBlockCommand<'_>,
    state: StateHandle,
) -> Result<(BlockOutput, ReplayRecord, Vec<(TxHash, InvalidTransaction)>), BlockDump> {
    let ctx = command.block_context;

    /* ---------- VM & state ----------------------------------------- */
    let state_view = state
        .state_view_at_block(ctx.block_number - 1)
        .map_err(|e| BlockDump {
            ctx,
            txs: Vec::new(),
            error: e.to_string(),
        })?;
    let mut runner = VmWrapper::new(ctx, state_view);

    let mut executed_txs = Vec::<ZkTransaction>::new();
    let mut cumulative_gas_used = 0u64;
    let mut purged_txs = Vec::new();

    let mut all_processed_txs = Vec::new();

    let tx_can_be_included = |tx: &ZkTransaction, cumulative_gas_used: u64| -> bool {
        cumulative_gas_used + tx.inner.gas_limit() <= ctx.gas_limit
    };

    /* ---------- deadline config ------------------------------------ */
    let deadline_dur = match command.seal_policy {
        SealPolicy::Decide(d, _) => Some(d),
        SealPolicy::UntilExhausted => None,
    };
    let mut deadline: Option<Pin<Box<Sleep>>> = None; // will arm after 1st tx success

    /* ---------- main loop ------------------------------------------ */
    loop {
        let wait_for_tx_latency_observer =
            EXECUTION_METRICS.block_execution_stages[&"wait_for_tx"].start();
        tokio::select! {
            /* -------- deadline branch ------------------------------ */
            _ = async {
                    if let Some(d) = &mut deadline {
                        d.as_mut().await
                    }
                },
                if deadline.is_some()
            => {
                tracing::info!(block = ctx.block_number,
                               txs = executed_txs.len(),
                               "deadline reached → sealing");
                break;                                     // leave the loop ⇒ seal
            }

            /* -------- stream branch ------------------------------- */
            maybe_tx = command.tx_source.next() => {
                match maybe_tx {
                    /* ----- got a transaction ---------------------- */
                    Some(tx) if tx_can_be_included(&tx, cumulative_gas_used) => {
<<<<<<< HEAD
                        tracing::trace!("Executing tx: {:?}", tx.hash());
=======
                        tracing::debug!("Executing tx: {:?}", tx.hash());
>>>>>>> ba7143bb
                        wait_for_tx_latency_observer.observe();
                        all_processed_txs.push(tx.clone());
                        let execute_latency_observer = EXECUTION_METRICS.block_execution_stages[&"execute"].start();
                        match runner.execute_next_tx(tx.clone().encode())
                            .await
                            .map_err(|e| {
                                BlockDump {
                                    ctx,
                                    txs: all_processed_txs.clone(),
                                    error: e.to_string(),
                                }
                            })? {
                            Ok(res) => {
                                execute_latency_observer.observe();
                                GENERAL_METRICS.executed_transactions[&command.metrics_label].inc();

                                executed_txs.push(tx);
                                cumulative_gas_used += res.gas_used;

                                // arm the timer once, after the first successful tx
                                if deadline.is_none() && let Some(dur) = deadline_dur {
                                    deadline = Some(Box::pin(tokio::time::sleep(dur)));
                                }
                                match command.seal_policy {
                                    SealPolicy::Decide(_, limit) if executed_txs.len() >= limit => {
                                    tracing::info!(block = ctx.block_number,
                                                   txs = executed_txs.len(),
                                                   "tx limit reached → sealing");
                                        break
                                    },
                                    _ => {}
                                }
                            }
                            Err(e) => {
                                let is_l1 = tx.tx_type() == ZkTxType::L1;
                                if is_l1 {
                                    return Err(
                                        BlockDump {
                                            ctx,
                                            txs: all_processed_txs.clone(),
                                            error: format!("invalid l1 tx: {e:?}"),
                                        }
                                    )
                                } else {
                                    match command.invalid_tx_policy {
                                        InvalidTxPolicy::RejectAndContinue => {
                                            let rejection_method = rejection_method(e.clone());

                                            // mark the tx as invalid regardless of the `rejection_method`.
                                            command.tx_source.as_mut().mark_last_tx_as_invalid();
                                            // add tx to `purged_txs` only if we are purging it.
                                            match rejection_method {
                                                TxRejectionMethod::Purge => {
                                                    purged_txs.push((*tx.hash(), e.clone()));
                                                    tracing::warn!(block = ctx.block_number, ?e, "invalid tx → purged");
                                                }
                                                TxRejectionMethod::Skip => {
                                                    tracing::warn!(block = ctx.block_number, ?e, "invalid tx → skipped");
                                                },
                                                TxRejectionMethod::SealBlock => {
                                                    tracing::info!(block = ctx.block_number, ?e, "sealing block by criterion");
                                                    break;
                                                }
                                            }
                                        }
                                        InvalidTxPolicy::Abort => {
                                            return Err(
                                                BlockDump {
                                                    ctx,
                                                    txs: all_processed_txs.clone(),
                                                    error: format!("invalid l2 tx: {e:?}"),
                                                }
                                            )
                                        }
                                    }
                                }
                            }
                        }
                    }
                    /* ----- tx cannot be included -------------------------- */
                    Some(tx) => {
                        if matches!(command.seal_policy, SealPolicy::UntilExhausted) {
                            let error = format!(
                                "tx {} cannot be included in block {}: cumulative gas {} exceeds block gas limit {}",
                                tx.hash(),
                                ctx.block_number,
                                cumulative_gas_used + tx.inner.gas_limit(),
                                ctx.gas_limit
                            );
                            return Err(
                                BlockDump {
                                    ctx,
                                    txs: all_processed_txs.clone(),
                                    error,
                                }
                            )
                        }

                        tracing::info!(block = ctx.block_number, "sealing block as next tx cannot be included");
                        break;
                    }
                    /* ----- tx stream exhausted  --------------------------- */
                    None => {
                        if executed_txs.is_empty() && matches!(command.seal_policy, SealPolicy::UntilExhausted)
                        {
                            // Replay path requires at least one tx.

                            // todo: maybe put this check to `ReplayRecord` instead - and just assert here? Or not even assert.
                            return Err(
                                BlockDump {
                                    ctx,
                                    txs: all_processed_txs.clone(),
                                    error: format!("empty replay for block {}", ctx.block_number),
                                }
                            )
                        }

                        tracing::info!(
                            block = ctx.block_number,
                            txs = executed_txs.len(),
                            "stream exhausted → sealing"
                        );
                        break;
                    }
                }
            }
        }
    }
    let seal_latency_observer = EXECUTION_METRICS.block_execution_stages[&"seal"].start();

    /* ---------- seal & return ------------------------------------- */
    let output = runner.seal_block().await.map_err(|e| BlockDump {
        ctx,
        txs: all_processed_txs.clone(),
        error: e.context("seal_block()").to_string(),
    })?;
    EXECUTION_METRICS
        .storage_writes_per_block
        .observe(output.storage_writes.len() as u64);
    seal_latency_observer.observe();

    let block_hash_output = hash_block_output(&output);

    // Check if the block output matches the expected hash.
    if let Some(expected_hash) = command.expected_block_output_hash {
        anyhow::ensure!(
            expected_hash == block_hash_output,
            "Block #{} output hash mismatch: expected {expected_hash}, got {block_hash_output}",
            ctx.block_number,
        );
    }

    Ok((
        output,
        ReplayRecord::new(
            ctx,
            command.starting_l1_priority_id,
            executed_txs,
            command.node_version,
            block_hash_output,
        ),
        purged_txs,
    ))
}

enum TxRejectionMethod {
    // purge tx from the mempool
    Purge,
    // skip tx and all its descendants for the current block
    Skip,
    // block is out of some resource, so it should be sealed
    SealBlock,
}

fn rejection_method(error: InvalidTransaction) -> TxRejectionMethod {
    match error {
        InvalidTransaction::InvalidEncoding
        | InvalidTransaction::InvalidStructure
        | InvalidTransaction::PriorityFeeGreaterThanMaxFee
        | InvalidTransaction::BaseFeeGreaterThanMaxFee
        | InvalidTransaction::CallerGasLimitMoreThanBlock
        | InvalidTransaction::CallGasCostMoreThanGasLimit
        | InvalidTransaction::RejectCallerWithCode
        | InvalidTransaction::OverflowPaymentInTransaction
        | InvalidTransaction::NonceOverflowInTransaction
        | InvalidTransaction::NonceTooLow { .. }
        | InvalidTransaction::MalleableSignature
        | InvalidTransaction::IncorrectFrom { .. }
        | InvalidTransaction::CreateInitCodeSizeLimit
        | InvalidTransaction::InvalidChainId
        | InvalidTransaction::AccessListNotSupported
        | InvalidTransaction::GasPerPubdataTooHigh
        | InvalidTransaction::BlockGasLimitTooHigh
        | InvalidTransaction::UpgradeTxNotFirst
        | InvalidTransaction::Revert { .. }
        | InvalidTransaction::ReceivedInsufficientFees { .. }
        | InvalidTransaction::InvalidMagic
        | InvalidTransaction::InvalidReturndataLength
        | InvalidTransaction::OutOfGasDuringValidation
        | InvalidTransaction::OutOfNativeResourcesDuringValidation
        | InvalidTransaction::NonceUsedAlready
        | InvalidTransaction::NonceNotIncreased
        | InvalidTransaction::PaymasterReturnDataTooShort
        | InvalidTransaction::PaymasterInvalidMagic
        | InvalidTransaction::PaymasterContextInvalid
        | InvalidTransaction::PaymasterContextOffsetTooLong
        | InvalidTransaction::UpgradeTxFailed => TxRejectionMethod::Purge,

        InvalidTransaction::GasPriceLessThanBasefee
        | InvalidTransaction::LackOfFundForMaxFee { .. }
        | InvalidTransaction::NonceTooHigh { .. } => TxRejectionMethod::Skip,

        InvalidTransaction::BlockGasLimitReached
        | InvalidTransaction::BlockNativeLimitReached
        | InvalidTransaction::BlockPubdataLimitReached
        | InvalidTransaction::BlockL2ToL1LogsLimitReached => TxRejectionMethod::SealBlock,
    }
}<|MERGE_RESOLUTION|>--- conflicted
+++ resolved
@@ -75,11 +75,7 @@
                 match maybe_tx {
                     /* ----- got a transaction ---------------------- */
                     Some(tx) if tx_can_be_included(&tx, cumulative_gas_used) => {
-<<<<<<< HEAD
                         tracing::trace!("Executing tx: {:?}", tx.hash());
-=======
-                        tracing::debug!("Executing tx: {:?}", tx.hash());
->>>>>>> ba7143bb
                         wait_for_tx_latency_observer.observe();
                         all_processed_txs.push(tx.clone());
                         let execute_latency_observer = EXECUTION_METRICS.block_execution_stages[&"execute"].start();
@@ -224,12 +220,18 @@
     let block_hash_output = hash_block_output(&output);
 
     // Check if the block output matches the expected hash.
-    if let Some(expected_hash) = command.expected_block_output_hash {
-        anyhow::ensure!(
-            expected_hash == block_hash_output,
+    if let Some(expected_hash) = command.expected_block_output_hash
+        && expected_hash != block_hash_output
+    {
+        let error = format!(
             "Block #{} output hash mismatch: expected {expected_hash}, got {block_hash_output}",
             ctx.block_number,
         );
+        return Err(BlockDump {
+            ctx,
+            txs: all_processed_txs.clone(),
+            error,
+        });
     }
 
     Ok((
