--- conflicted
+++ resolved
@@ -144,18 +144,8 @@
                 new_tip: &sealed_block,
                 pending_block_base_fee: 0,
                 pending_block_blob_fee: None,
-<<<<<<< HEAD
-                // TODO: Pass parsed account property changes here (address, nonce, value)
-                changed_accounts: vec![],
+                changed_accounts,
                 mined_transactions: l2_transactions,
-=======
-                changed_accounts,
-                mined_transactions: replay_record
-                    .l2_transactions
-                    .iter()
-                    .map(|tx| *tx.hash())
-                    .collect(),
->>>>>>> 9f0ee553
                 update_kind: PoolUpdateKind::Commit,
             });
     }
