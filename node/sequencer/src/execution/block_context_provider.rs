use crate::model::blocks::{BlockCommand, InvalidTxPolicy, PreparedBlockCommand, SealPolicy};
use crate::reth_state::ZkClient;
use alloy::consensus::{Block, BlockBody, Header};
use alloy::primitives::{Address, BlockHash, TxHash};
use reth_execution_types::ChangedAccount;
use reth_primitives::SealedBlock;
use ruint::aliases::U256;
use std::collections::HashMap;
use std::time::{SystemTime, UNIX_EPOCH};
use tokio::sync::mpsc;
use zk_ee::common_structs::PreimageType;
use zk_ee::system::metadata::BlockHashes;
use zk_os_basic_system::system_implementation::flat_storage_model::{
    ACCOUNT_PROPERTIES_STORAGE_ADDRESS, AccountProperties,
};
use zk_os_forward_system::run::{BlockContext, BlockOutput};
use zksync_os_l1_watcher::METRICS;
use zksync_os_mempool::{
    CanonicalStateUpdate, PoolUpdateKind, ReplayTxStream, RethPool, RethTransactionPool,
    RethTransactionPoolExt, best_transactions,
};
use zksync_os_storage_api::ReplayRecord;
use zksync_os_types::{L1Envelope, L2Envelope, ZkEnvelope};

/// Component that turns `BlockCommand`s into `PreparedBlockCommand`s.
/// Last step in the stream where `Produce` and `Replay` are differentiated.
///
///  * Tracks L1 priority ID and 256 previous block hashes.
///  * Combines the L1 and L2 transactions
///  * Cross-checks L1 transactions in Replay blocks against L1 (important for ENs) todo: not implemented yet
///
/// Note: unlike other components, this one doesn't tolerate replaying blocks -
///  it doesn't tolerate jumps in L1 priority IDs.
///  this is easily fixable if needed.
pub struct BlockContextProvider {
    next_l1_priority_id: u64,
    l1_transactions: mpsc::Receiver<L1Envelope>,
    l2_mempool: RethPool<ZkClient>,
    block_hashes_for_next_block: BlockHashes,
    chain_id: u64,
    node_version: semver::Version,
}

impl BlockContextProvider {
    pub fn new(
        next_l1_priority_id: u64,
        l1_transactions: mpsc::Receiver<L1Envelope>,
        l2_mempool: RethPool<ZkClient>,
        block_hashes_for_next_block: BlockHashes,
        chain_id: u64,
        node_version: semver::Version,
    ) -> Self {
        Self {
            next_l1_priority_id,
            l1_transactions,
            l2_mempool,
            block_hashes_for_next_block,
            chain_id,
            node_version,
        }
    }

    pub async fn prepare_command(
        &mut self,
        block_command: BlockCommand,
    ) -> anyhow::Result<PreparedBlockCommand> {
        let prepared_command = match block_command {
            BlockCommand::Produce(produce_command) => {
                // Create stream: L1 transactions first, then L2 transactions
                let best_txs = best_transactions(&self.l2_mempool, &mut self.l1_transactions);
                let gas_limit = 100_000_000;
                let pubdata_limit = 100_000_000;
                let timestamp = (millis_since_epoch() / 1000) as u64;
                let block_context = BlockContext {
                    eip1559_basefee: U256::from(1000),
                    native_price: U256::from(1),
                    gas_per_pubdata: Default::default(),
                    block_number: produce_command.block_number,
                    timestamp,
                    chain_id: self.chain_id,
                    coinbase: Default::default(),
                    block_hashes: self.block_hashes_for_next_block,
                    gas_limit,
                    pubdata_limit,
                    // todo: initialize as source of randomness, i.e. the value of prevRandao
                    mix_hash: Default::default(),
                };
                PreparedBlockCommand {
                    block_context,
                    tx_source: Box::pin(best_txs),
                    seal_policy: SealPolicy::Decide(
                        produce_command.block_time,
                        produce_command.max_transactions_in_block,
                    ),
                    invalid_tx_policy: InvalidTxPolicy::RejectAndContinue,
                    metrics_label: "produce",
<<<<<<< HEAD
                    starting_l1_priority_id,
                    node_version: self.node_version.clone(),
                    expected_block_output_hash: None,
=======
                    starting_l1_priority_id: self.next_l1_priority_id,
>>>>>>> 9725d17f
                }
            }
            BlockCommand::Replay(record) => {
                for tx in &record.transactions {
                    match tx.envelope() {
                        ZkEnvelope::L1(l1_tx) => {
                            assert_eq!(
                                self.l1_transactions.recv().await.unwrap().priority_id(),
                                l1_tx.priority_id()
                            );
                        }
                        ZkEnvelope::L2(_) => {}
                    }
                }
                PreparedBlockCommand {
                    block_context: record.block_context,
                    seal_policy: SealPolicy::UntilExhausted,
                    invalid_tx_policy: InvalidTxPolicy::Abort,
                    tx_source: Box::pin(ReplayTxStream::new(record.transactions)),
                    starting_l1_priority_id: record.starting_l1_priority_id,
                    metrics_label: "replay",
                    node_version: record.node_version,
                    expected_block_output_hash: Some(record.block_output_hash),
                }
            }
        };

<<<<<<< HEAD
        tracing::debug!(
            block_number,
            starting_l1_priority_id = prepared_command.starting_l1_priority_id,
            "▶ Prepared command in {:?}. Executing..",
            stage_started_at.elapsed()
        );
        let stage_started_at = Instant::now();

        let (block_output, new_replay_record, purged_txs) = execute_block(prepared_command, state)
            .await
            .context("execute_block")?;

        tracing::info!(
            block_number,
            transactions = new_replay_record.transactions.len(),
            preimages = block_output.published_preimages.len(),
            storage_writes = block_output.storage_writes.len(),
            "▶ Executed after {:?}. Adding to state...",
            stage_started_at.elapsed()
        );

        Ok((block_output, new_replay_record, purged_txs))
=======
        Ok(prepared_command)
>>>>>>> 9725d17f
    }

    pub fn remove_txs(&self, tx_hashes: Vec<TxHash>) {
        self.l2_mempool.remove_transactions(tx_hashes);
    }

    pub fn on_canonical_state_change(
        &mut self,
        block_output: &BlockOutput,
        replay_record: &ReplayRecord,
    ) {
        let mut l2_transactions = Vec::new();
        for tx in &replay_record.transactions {
            match tx.envelope() {
                ZkEnvelope::L1(l1_tx) => {
                    self.next_l1_priority_id = l1_tx.priority_id() + 1;
                }
                ZkEnvelope::L2(l2_tx) => {
                    l2_transactions.push(*l2_tx.hash());
                }
            }
        }
        METRICS.next_l1_priority_id.set(self.next_l1_priority_id);

        // Advance `block_hashes_for_next_block`.
        let last_block_hash = block_output.header.hash();
        self.block_hashes_for_next_block = BlockHashes(
            self.block_hashes_for_next_block
                .0
                .into_iter()
                .skip(1)
                .chain([U256::from_be_bytes(last_block_hash)])
                .collect::<Vec<_>>()
                .try_into()
                .unwrap(),
        );

        // TODO: confirm whether constructing a real block is absolutely necessary here;
        //       so far it looks like below is sufficient
        let header = Header {
            number: block_output.header.number,
            timestamp: block_output.header.timestamp,
            gas_limit: block_output.header.gas_limit,
            base_fee_per_gas: Some(block_output.header.base_fee_per_gas),
            ..Default::default()
        };
        let body = BlockBody::<L2Envelope>::default();
        let block = Block::new(header, body);
        let sealed_block =
            SealedBlock::new_unchecked(block, BlockHash::from(block_output.header.hash()));
        let changed_accounts = extract_changed_accounts(block_output);
        self.l2_mempool
            .on_canonical_state_change(CanonicalStateUpdate {
                new_tip: &sealed_block,
                pending_block_base_fee: 0,
                pending_block_blob_fee: None,
                changed_accounts,
                mined_transactions: l2_transactions,
                update_kind: PoolUpdateKind::Commit,
            });
    }
}

/// Extract changed accounts from a BlockOutput.
///
/// This method processes the published preimages and storage writes to extract
/// accounts that were updated during block execution.
pub fn extract_changed_accounts(block_output: &BlockOutput) -> Vec<ChangedAccount> {
    // First, collect all account properties from published preimages
    let mut account_properties_preimages = HashMap::new();
    for (hash, preimage, preimage_type) in &block_output.published_preimages {
        match preimage_type {
            PreimageType::Bytecode => {}
            PreimageType::AccountData => {
                account_properties_preimages.insert(
                    *hash,
                    AccountProperties::decode(
                        &preimage
                            .clone()
                            .try_into()
                            .expect("Preimage should be exactly 124 bytes"),
                    ),
                );
            }
        }
    }

    // Then, map storage writes to account addresses
    let mut result = Vec::new();
    for log in &block_output.storage_writes {
        if log.account == ACCOUNT_PROPERTIES_STORAGE_ADDRESS {
            let account_address = Address::from_slice(&log.account_key.as_u8_array()[12..]);

            if let Some(properties) = account_properties_preimages.get(&log.value) {
                result.push(ChangedAccount {
                    address: account_address,
                    nonce: properties.nonce,
                    balance: properties.balance,
                });
            } else {
                tracing::error!(
                    %account_address,
                    ?log.value,
                    "account properties preimage not found"
                );
                panic!();
            }
        }
    }

    result
}

pub fn millis_since_epoch() -> u128 {
    SystemTime::now()
        .duration_since(UNIX_EPOCH)
        .expect("Incorrect system time")
        .as_millis()
}<|MERGE_RESOLUTION|>--- conflicted
+++ resolved
@@ -94,13 +94,9 @@
                     ),
                     invalid_tx_policy: InvalidTxPolicy::RejectAndContinue,
                     metrics_label: "produce",
-<<<<<<< HEAD
-                    starting_l1_priority_id,
+                    starting_l1_priority_id: self.next_l1_priority_id,
                     node_version: self.node_version.clone(),
                     expected_block_output_hash: None,
-=======
-                    starting_l1_priority_id: self.next_l1_priority_id,
->>>>>>> 9725d17f
                 }
             }
             BlockCommand::Replay(record) => {
@@ -128,32 +124,7 @@
             }
         };
 
-<<<<<<< HEAD
-        tracing::debug!(
-            block_number,
-            starting_l1_priority_id = prepared_command.starting_l1_priority_id,
-            "▶ Prepared command in {:?}. Executing..",
-            stage_started_at.elapsed()
-        );
-        let stage_started_at = Instant::now();
-
-        let (block_output, new_replay_record, purged_txs) = execute_block(prepared_command, state)
-            .await
-            .context("execute_block")?;
-
-        tracing::info!(
-            block_number,
-            transactions = new_replay_record.transactions.len(),
-            preimages = block_output.published_preimages.len(),
-            storage_writes = block_output.storage_writes.len(),
-            "▶ Executed after {:?}. Adding to state...",
-            stage_started_at.elapsed()
-        );
-
-        Ok((block_output, new_replay_record, purged_txs))
-=======
         Ok(prepared_command)
->>>>>>> 9725d17f
     }
 
     pub fn remove_txs(&self, tx_hashes: Vec<TxHash>) {
