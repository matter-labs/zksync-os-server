--- conflicted
+++ resolved
@@ -66,7 +66,7 @@
     pub async fn prepare_command(
         &mut self,
         block_command: BlockCommand,
-    ) -> anyhow::Result<PreparedBlockCommand> {
+    ) -> anyhow::Result<(PreparedBlockCommand, u64)> {
         let prepared_command = match block_command {
             BlockCommand::Produce(produce_command) => {
                 // Create stream: L1 transactions first, then L2 transactions
@@ -127,33 +127,7 @@
             }
         };
 
-<<<<<<< HEAD
-        tracing::debug!(
-            block_number,
-            starting_l1_priority_id = prepared_command.starting_l1_priority_id,
-            "▶ Prepared command in {:?}. Executing..",
-            stage_started_at.elapsed()
-        );
-        let stage_started_at = Instant::now();
-
-        let (block_output, replay_record, purged_txs) =
-            execute_block(prepared_command, state, self.previous_block_timestamp)
-                .await
-                .context("execute_block")?;
-
-        tracing::info!(
-            block_number,
-            transactions = replay_record.transactions.len(),
-            preimages = block_output.published_preimages.len(),
-            storage_writes = block_output.storage_writes.len(),
-            "▶ Executed after {:?}. Adding to state...",
-            stage_started_at.elapsed()
-        );
-
-        Ok((block_output, replay_record, purged_txs))
-=======
-        Ok(prepared_command)
->>>>>>> 92a90fa8
+        Ok((prepared_command, self.previous_block_timestamp))
     }
 
     pub fn remove_txs(&self, tx_hashes: Vec<TxHash>) {
@@ -216,6 +190,10 @@
                 update_kind: PoolUpdateKind::Commit,
             });
     }
+
+    pub fn get_previous_block_timestamp(&self) -> u64 {
+        self.previous_block_timestamp
+    }
 }
 
 /// Extract changed accounts from a BlockOutput.
