#![feature(allocator_api)]
#![allow(incomplete_features)]
#![feature(generic_const_exprs)]

mod batch_sink;
pub mod batcher;
pub mod block_replay_storage;
pub mod config;
pub mod execution;
mod metadata;
mod metrics;
pub mod model;
pub mod prover_api;
mod prover_input_generator;
pub mod repositories;
pub mod reth_state;
pub mod tree_manager;
mod util;

use crate::batch_sink::BatchSink;
use crate::batcher::Batcher;
use crate::block_replay_storage::{BlockReplayColumnFamily, BlockReplayStorage};
use crate::config::{
    BatcherConfig, GenesisConfig, MempoolConfig, ProverApiConfig, ProverInputGeneratorConfig,
    RpcConfig, SequencerConfig,
};
use crate::execution::block_context_provider::BlockContextProvider;
use crate::metadata::NODE_VERSION;
use crate::metrics::GENERAL_METRICS;
use crate::prover_api::fake_fri_provers_pool::FakeFriProversPool;
use crate::prover_api::fri_job_manager::FriJobManager;
use crate::prover_api::gapless_committer::GaplessCommitter;
use crate::prover_api::proof_storage::{ProofColumnFamily, ProofStorage};
use crate::prover_api::prover_server;
use crate::prover_api::snark_job_manager::{FakeSnarkProver, SnarkJobManager};
use crate::prover_input_generator::{ProverInputGenerator, ProverInputGeneratorBatchData};
use crate::repositories::RepositoryManager;
use crate::reth_state::ZkClient;
use crate::tree_manager::TreeManager;
use crate::util::peekable_receiver::PeekableReceiver;
use anyhow::{Context, Result};
use futures::future::BoxFuture;
use futures::stream::{BoxStream, StreamExt};
use model::blocks::{BlockCommand, ProduceCommand};
use std::path::Path;
use std::pin::Pin;
use std::sync::Arc;
use std::time::Duration;
use tokio::sync::mpsc::{Receiver, Sender};
use tokio::sync::watch;
use tokio::time::Instant;
use zk_os_forward_system::run::BlockOutput;
use zksync_os_l1_sender::commands::commit::CommitCommand;
use zksync_os_l1_sender::commands::execute::ExecuteCommand;
use zksync_os_l1_sender::commands::prove::ProofCommand;
use zksync_os_l1_sender::config::L1SenderConfig;
use zksync_os_l1_sender::l1_discovery::{L1State, get_l1_state};
use zksync_os_l1_sender::model::{BatchEnvelope, FriProof, ProverInput};
use zksync_os_l1_sender::run_l1_sender;
use zksync_os_l1_watcher::{L1Watcher, L1WatcherConfig};
use zksync_os_priority_tree::PriorityTreeManager;
use zksync_os_rpc::run_jsonrpsee_server;
use zksync_os_state::{StateConfig, StateHandle};
use zksync_os_storage_api::{ReadReplay, ReadRepository, ReplayRecord};
use zksync_storage::RocksDB;

const BLOCK_REPLAY_WAL_DB_NAME: &str = "block_replay_wal";
const TREE_DB_NAME: &str = "tree";
const PROOF_STORAGE_DB_NAME: &str = "proofs";
const REPOSITORY_DB_NAME: &str = "repository";

#[allow(clippy::too_many_arguments)]
pub async fn run_sequencer_actor(
    starting_block: u64,

    batcher_sink: Sender<(BlockOutput, ReplayRecord)>,
    tree_sink: Sender<BlockOutput>,

    mut command_block_context_provider: BlockContextProvider,
    state: StateHandle,
    wal: BlockReplayStorage,
    repositories: RepositoryManager,
    sequencer_config: SequencerConfig,
) -> Result<()> {
    let mut stream = command_source(
        &wal,
        starting_block,
        sequencer_config.block_time,
        sequencer_config.max_transactions_in_block,
    );

    while let Some(cmd) = stream.next().await {
        // todo: also report full latency between command invocations
        let block_number = cmd.block_number();

        let (block_output, replay_record, purged_txs) = command_block_context_provider
            .execute_block(cmd, state.clone())
            .await?;

        let stage_started_at = Instant::now();

        state.add_block_result(
            block_number,
            block_output.storage_writes.clone(),
            block_output
                .published_preimages
                .iter()
                .map(|(k, v, _)| (*k, v)),
        )?;

        tracing::debug!(
            block_number,
            "▶ Added to state in {:?}. Adding to repos...",
            stage_started_at.elapsed()
        );
        let stage_started_at = Instant::now();

        // todo: do not call if api is not enabled.
        repositories
            .populate_in_memory_blocking(block_output.clone(), replay_record.transactions.clone())
            .await;

        tracing::debug!(
            block_number,
            "▶ Added to repos in {:?}. Reporting back to block_transaction_provider (mempools)...",
            stage_started_at.elapsed()
        );

        let stage_started_at = Instant::now();

        // TODO: would updating mempool in parallel with state make sense?
        command_block_context_provider.on_canonical_state_change(&block_output, &replay_record);
        let purged_txs_hashes = purged_txs.into_iter().map(|(hash, _)| hash).collect();
        command_block_context_provider.remove_txs(purged_txs_hashes);

        tracing::debug!(
            block_number,
            "▶ Reported to block_transaction_provider in {:?}. Adding to wal...",
            stage_started_at.elapsed()
        );

        let stage_started_at = Instant::now();

        wal.append_replay(replay_record.clone());

        tracing::debug!(
            block_number,
            "▶ Added to wal and canonized in {:?}. Sending to sinks...",
            stage_started_at.elapsed()
        );
        let stage_started_at = Instant::now();

        batcher_sink
            .send((block_output.clone(), replay_record))
            .await?;
        tree_sink.send(block_output).await?;

        tracing::info!(
            block_number,
            "✔ sent to sinks in {:?}",
            stage_started_at.elapsed()
        );

        GENERAL_METRICS.block_number[&"execute"].set(block_number);
    }
    Ok::<(), anyhow::Error>(())
}

/// In decentralized case, consensus will provide a stream of
/// interleaved Replay and Produce commands instead.
/// Currently it's a stream of Replays followed by Produces
fn command_source(
    block_replay_wal: &BlockReplayStorage,
    block_to_start: u64,
    block_time: Duration,
    max_transactions_in_block: usize,
) -> BoxStream<BlockCommand> {
    let last_block_in_wal = block_replay_wal.latest_block().unwrap_or(0);
    tracing::info!(last_block_in_wal, "Last block in WAL: {last_block_in_wal}");
    tracing::info!(block_to_start, "block_to_start: {block_to_start}");

    // Stream of replay commands from WAL
    let replay_wal_stream: BoxStream<BlockCommand> =
        Box::pin(block_replay_wal.replay_commands_from(block_to_start));

    // Combined source: run WAL replay first, then produce blocks from mempool
    let produce_stream: BoxStream<BlockCommand> =
        futures::stream::unfold(last_block_in_wal + 1, move |block_number| async move {
            Some((
                BlockCommand::Produce(ProduceCommand {
                    block_number,
                    block_time,
                    max_transactions_in_block,
                }),
                block_number + 1,
            ))
        })
        .boxed();
    let stream = replay_wal_stream.chain(produce_stream);
    stream.boxed()
}

#[allow(clippy::too_many_arguments)]
pub async fn run(
    stop_receiver: watch::Receiver<bool>,
    genesis_config: GenesisConfig,
    rpc_config: RpcConfig,
    mempool_config: MempoolConfig,
    sequencer_config: SequencerConfig,
    l1_sender_config: L1SenderConfig,
    l1_watcher_config: L1WatcherConfig,
    batcher_config: BatcherConfig,
    prover_input_generator_config: ProverInputGeneratorConfig,
    prover_api_config: ProverApiConfig,
) {
    // todo: decide on an approach to configuration to stop having to set up the same parameters in
    //       multiple places
    let bridgehub_address = l1_watcher_config.bridgehub_address;

<<<<<<< HEAD
    // ======= Boilerplate - Initialize async channels  ===========

    // Channel between `BlockExecutor` and `Batcher`
    let (blocks_for_batcher_sender, blocks_for_batcher_receiver) =
        tokio::sync::mpsc::channel::<(BlockOutput, ReplayRecord)>(10);

    // Channel between `BlockExecutor` and `TreeManager`
    let (tree_sender, tree_receiver) = tokio::sync::mpsc::channel::<BlockOutput>(10);

    // Channel between `Batcher` and `ProverInputGenerator`
    let (batch_replay_data_sender, batch_replay_data_receiver) =
        tokio::sync::mpsc::channel::<BatchEnvelope<ProverInputGeneratorBatchData>>(10);

    // Channel between `ProverInputGenerator` and `ProverAPI`
    let (batch_for_proving_sender, batch_for_prover_receiver) =
        tokio::sync::mpsc::channel::<BatchEnvelope<ProverInput>>(10);

    let (batch_with_proof_sender, batch_with_proof_receiver) =
        tokio::sync::mpsc::channel::<BatchEnvelope<FriProof>>(10);

    // Channel between `L1Watcher` and `BlockContextProvider`
    let (l1_transactions_sender, l1_transactions) = tokio::sync::mpsc::channel(10);

    // Channel between `GaplessCommitter` and `L1Committer`
    let (batch_for_commit_sender, batch_for_commit_receiver) =
        tokio::sync::mpsc::channel::<CommitCommand>(10);

    // Channel between `L1Committer` and `SnarkJobManager`
    let (batch_for_snark_sender, batch_for_snark_receiver) =
        tokio::sync::mpsc::channel::<BatchEnvelope<FriProof>>(10);

    // Channel between `SnarkJobManager` and `L1ProofSubmitter`
    let (batch_for_l1_proving_sender, batch_for_l1_proving_receiver) =
        tokio::sync::mpsc::channel::<ProofCommand>(10);

    // Channel between `L1ProofSubmitter` and `BatchSink`
    let (fully_processed_batch_sender, fully_processed_batch_receiver) =
        tokio::sync::mpsc::channel::<BatchEnvelope<FriProof>>(10);

    let node_version: semver::Version = NODE_VERSION.parse().unwrap();

    // =========== Boilerplate - initialize components that don't need state recovery  ===========
=======
    // =========== Boilerplate - initialize components that don't need state recovery or channels ===========
>>>>>>> 2bd5878e
    tracing::info!("Initializing BlockReplayStorage");
    let block_replay_storage_rocks_db = RocksDB::<BlockReplayColumnFamily>::new(
        &sequencer_config
            .rocks_db_path
            .join(BLOCK_REPLAY_WAL_DB_NAME),
    )
    .expect("Failed to open BlockReplayWAL")
    .with_sync_writes();
    let block_replay_storage = BlockReplayStorage::new(
        block_replay_storage_rocks_db,
        genesis_config.chain_id,
        node_version.clone(),
    );

    tracing::info!("Initializing StateHandle");
    let state_handle = StateHandle::new(StateConfig {
        erase_storage_on_start: false,
        blocks_to_retain_in_memory: sequencer_config.blocks_to_retain_in_memory,
        rocks_db_path: sequencer_config.rocks_db_path.clone(),
    });

    tracing::info!("Initializing RepositoryManager");
    let repositories = RepositoryManager::new(
        sequencer_config.blocks_to_retain_in_memory,
        sequencer_config.rocks_db_path.join(REPOSITORY_DB_NAME),
    );
    let proof_storage_db = RocksDB::<ProofColumnFamily>::new(
        &sequencer_config.rocks_db_path.join(PROOF_STORAGE_DB_NAME),
    )
    .expect("Failed to open ProofStorageDB");

    tracing::info!("Initializing ProofStorage");
    let proof_storage = ProofStorage::new(proof_storage_db);

    tracing::info!("Initializing mempools");
    let l2_mempool = zksync_os_mempool::in_memory(
        ZkClient::new(
            repositories.clone(),
            state_handle.clone(),
            genesis_config.chain_id,
        ),
        mempool_config.max_tx_input_bytes,
    );

    tracing::info!("reading L1 state");
    let l1_state = get_l1_state(l1_sender_config.clone(), genesis_config.chain_id)
        .await
        .expect("Failed to read L1 state");

    // ======= Initialize async channels  ===========

    // Channel between `BlockExecutor` and `Batcher`
    let (blocks_for_batcher_sender, blocks_for_batcher_receiver) =
        tokio::sync::mpsc::channel::<(BlockOutput, ReplayRecord)>(10);

    // Channel between `BlockExecutor` and `TreeManager`
    let (tree_sender, tree_receiver) = tokio::sync::mpsc::channel::<BlockOutput>(10);

    // Channel between `Batcher` and `ProverInputGenerator`
    let (batch_replay_data_sender, batch_replay_data_receiver) =
        tokio::sync::mpsc::channel::<BatchEnvelope<ProverInputGeneratorBatchData>>(10);

    // Channel between `ProverInputGenerator` and `ProverAPI`
    let (batch_for_proving_sender, batch_for_prover_receiver) =
        tokio::sync::mpsc::channel::<BatchEnvelope<ProverInput>>(10);

    let (batch_with_proof_sender, batch_with_proof_receiver) =
        tokio::sync::mpsc::channel::<BatchEnvelope<FriProof>>(10);

    // Channel between `L1Watcher` and `BlockContextProvider`
    let (l1_transactions_sender, l1_transactions) = tokio::sync::mpsc::channel(10);

    // Channel between `GaplessCommitter` and `L1Committer`
    let (batch_for_commit_sender, batch_for_commit_receiver) =
        tokio::sync::mpsc::channel::<CommitCommand>(10);

    // Channel between `SnarkJobManager` and `L1ProofSubmitter`
    let (batch_for_l1_proving_sender, batch_for_l1_proving_receiver) =
        tokio::sync::mpsc::channel::<ProofCommand>(10);

    // Channel between `PriorityTree` and `L1Executor`
    let (batch_for_execute_sender, batch_for_execute_receiver) =
        tokio::sync::mpsc::channel::<ExecuteCommand>(10);

    // Channel between `L1Executor` and `BatchSink`
    let (fully_processed_batch_sender, fully_processed_batch_receiver) =
        tokio::sync::mpsc::channel::<BatchEnvelope<FriProof>>(10);

    // There may be batches that are Committed but not Proven on L1 yet, or Proven but not Executed yet.
    // We will reschedule them by loading `BatchEnvelope`s from ProofStorage
    // and sending them to the corresponding channels.
    // Target components don't differentiate whether a batch was rescheduled or loaded during normal operations

    let committed_not_proven_batches = get_committed_not_proven_batches(&l1_state, &proof_storage)
        .await
        .expect("Cannot get committed not proven batches");

    let proven_not_executed_batches = get_proven_not_executed_batches(&l1_state, &proof_storage)
        .await
        .expect("Cannot get proven not executed batches");

    // We need to adopt capacity in accordance to the number of batches that we need to reschedule.
    // Otherwise it's possible that not all rescheduled batches fit into the channel.
    // todo: This may theoretical grow every time node restarts.
    //  Alternatively, we can start processing messages from these channels in parallel with rescheduling -
    //  but then we should defer launching real senders before all pending are processed

    // Channel between `L1Committer` and `SnarkJobManager`
    let (batch_for_snark_sender, batch_for_snark_receiver) =
        tokio::sync::mpsc::channel::<BatchEnvelope<FriProof>>(
            committed_not_proven_batches.len().max(10),
        );

    // Channel between `L1ProofSubmitter` and `PriorityTree`
    let (batch_for_priority_tree_sender, batch_for_priority_tree_receiver) =
        tokio::sync::mpsc::channel::<BatchEnvelope<FriProof>>(
            proven_not_executed_batches.len().max(10),
        );

    reschedule_committed_not_proved_batches(committed_not_proven_batches, &batch_for_snark_sender)
        .await
        .expect("reschedule not proven batches");
    reschedule_proven_not_executed_batches(
        proven_not_executed_batches,
        &batch_for_priority_tree_sender,
    )
    .await
    .expect("reschedule not executed batches");

    // =========== Initialize TreeManager ========
    tracing::info!("Initializing TreeManager");
    let tree_wrapper = TreeManager::tree_wrapper(Path::new(
        &sequencer_config.rocks_db_path.join(TREE_DB_NAME),
    ));
    let (tree_manager, persistent_tree) = TreeManager::new(tree_wrapper.clone(), tree_receiver);

    // =========== Recover block number to start from and assert that it's consistent with other components ===========

    // this will be the starting block
    let storage_map_compacted_block = state_handle.compacted_block_number();

    // only reading these for assertions
    let repositories_persisted_block = repositories.get_latest_block();
    let wal_block = block_replay_storage.latest_block().unwrap_or(0);
    let tree_last_processed_block = tree_manager
        .last_processed_block()
        .expect("cannot read tree last processed block after initialization");

    tracing::info!(
        storage_map_block = storage_map_compacted_block,
        wal_block = wal_block,
        canonized_block = repositories.get_latest_block(),
        tree_last_processed_block = tree_last_processed_block,
        "▶ Sequencer will start from block {}",
        storage_map_compacted_block + 1
    );

    let starting_block = storage_map_compacted_block + 1;

    assert!(
        wal_block >= storage_map_compacted_block
            && repositories_persisted_block >= storage_map_compacted_block
            && tree_last_processed_block >= storage_map_compacted_block
            && tree_last_processed_block <= wal_block
            && repositories_persisted_block <= wal_block,
        "Block numbers are inconsistent on startup!"
    );

    tracing::info!("Initializing L1Watcher");

    let first_replay_record = block_replay_storage.get_replay_record(starting_block);
    assert!(
        first_replay_record.is_some() || starting_block == 1,
        "Unless it's a new chain, replay record must exist"
    );

    let next_l1_priority_id = first_replay_record
        .as_ref()
        .map_or(0, |record| record.starting_l1_priority_id);

    let l1_watcher = L1Watcher::new(
        l1_watcher_config,
        genesis_config.chain_id,
        l1_transactions_sender,
        next_l1_priority_id,
    )
    .await;
    let l1_watcher_task: BoxFuture<anyhow::Result<()>> = match l1_watcher {
        Ok(l1_watcher) => Box::pin(l1_watcher.run()),
        Err(err) => {
            tracing::error!(?err, "failed to start L1 watcher; proceeding without it");
            let mut stop_receiver = stop_receiver.clone();
            Box::pin(async move {
                // Defer until we receive stop signal, i.e. a task that does nothing
                stop_receiver
                    .changed()
                    .await
                    .map_err(|e| anyhow::anyhow!(e))
            })
        }
    };

    // ========== Initialize BlockContextProvider and its state ===========
    tracing::info!("Initializing BlockContextProvider");

    let block_hashes_for_next_block = first_replay_record
        .as_ref()
        .map(|record| record.block_context.block_hashes)
        .unwrap_or_default(); // TODO: take into account genesis block hash.
    let command_block_context_provider = BlockContextProvider::new(
        next_l1_priority_id,
        l1_transactions,
        l2_mempool.clone(),
        block_hashes_for_next_block,
        genesis_config.chain_id,
        node_version,
    );

    if !batcher_config.subsystem_enabled {
        tracing::error!(
            "!!! Batcher subsystem disabled via configuration. This mode is only recommended for running tree loadtest."
        );
        unimplemented!("Running without batcher is not supported at the moment.");
        // let mut blocks_receiver = blocks_for_batcher_receiver;
        // async move {
        //     while blocks_receiver.recv().await.is_some() {
        //         // Drop messages silently to prevent backpressure
        //     }
        //     Ok::<(), anyhow::Error>(())
        // }
        // .boxed()
    }
    tracing::info!("Initializing batcher subsystem");
    // ========== Initialize L1 sender ===========

    // todo: this will not hold when we do proper batching,
    //  but both number are needed to initialize the batcher
    //  (it needs to know until what block to skip, and it also needs to know the batch number to start with)
    //  potential solution: modify batcher persistence to also store block range per batch - and use it to recover that block number
    let last_committed_block_number = l1_state.last_committed_batch;
    let last_stored_batch_with_proof = proof_storage.latest_stored_batch_number().unwrap_or(0);

    tracing::info!(
        l1_state.last_committed_batch,
        last_committed_block_number,
        last_stored_batch_with_proof,
        "L1 sender initialized"
    );
    assert!(
        last_committed_block_number <= wal_block
            && last_committed_block_number >= storage_map_compacted_block
            && last_stored_batch_with_proof >= l1_state.last_committed_batch,
        "L1 sender last committed block number is inconsistent with WAL or storage map"
    );

    // ========== Initialize Batcher ===========
    tracing::info!("Initializing Batcher");
    let batcher_task = {
        let batcher = Batcher::new(
            l1_state.last_committed_batch + 1,
            genesis_config.chain_id,
            sequencer_config.rocks_db_path.clone(),
            blocks_for_batcher_receiver,
            batch_replay_data_sender,
            persistent_tree.clone(),
        );
        Box::pin(batcher.run_loop())
    };

    tracing::info!("Initializing ProverInputGenerator");
    let prover_input_generator_task = {
        let prover_input_generator = ProverInputGenerator::new(
            prover_input_generator_config.logging_enabled,
            prover_input_generator_config.maximum_in_flight_blocks,
            batch_replay_data_receiver,
            batch_for_proving_sender,
            persistent_tree,
            state_handle.clone(),
        );
        Box::pin(prover_input_generator.run_loop())
    };

    // ======= Initialize Prover Api Server========

    let fri_job_manager = Arc::new(FriJobManager::new(
        batch_for_prover_receiver,
        batch_with_proof_sender,
        prover_api_config.job_timeout,
        prover_api_config.max_assigned_batch_range,
    ));

    let snark_job_manager = Arc::new(SnarkJobManager::new(
        PeekableReceiver::new(batch_for_snark_receiver),
        batch_for_l1_proving_sender,
        prover_api_config.max_fris_per_snark,
    ));

    let prover_gapless_committer = GaplessCommitter::new(
        l1_state.last_committed_batch + 1,
        batch_with_proof_receiver,
        proof_storage.clone(),
        batch_for_commit_sender,
    );

    let prover_server_task = Box::pin(prover_server::run(
        fri_job_manager.clone(),
        snark_job_manager.clone(),
        proof_storage.clone(),
        prover_api_config.address,
    ));

    let fake_fri_provers_task_optional: BoxFuture<Result<()>> =
        if prover_api_config.fake_fri_provers.enabled {
            tracing::info!(
                workers = prover_api_config.fake_fri_provers.workers,
                compute_time = ?prover_api_config.fake_fri_provers.compute_time,
                min_task_age = ?prover_api_config.fake_fri_provers.min_age,
                "Initializing fake FRI provers"
            );
            let fake_provers_pool = FakeFriProversPool::new(
                fri_job_manager.clone(),
                prover_api_config.fake_fri_provers.workers,
                prover_api_config.fake_fri_provers.compute_time,
                prover_api_config.fake_fri_provers.min_age,
            );
            Box::pin(fake_provers_pool.run())
        } else {
            noop_task(stop_receiver.clone())
        };

    let fake_snark_provers_task_optional: BoxFuture<Result<()>> =
        if prover_api_config.fake_snark_provers.enabled {
            tracing::info!(
                max_batch_age = ?prover_api_config.fake_snark_provers.max_batch_age,
                "Initializing fake SNARK prover"
            );
            let fake_provers_pool = FakeSnarkProver::new(
                snark_job_manager.clone(),
                prover_api_config.fake_snark_provers.max_batch_age,
            );
            Box::pin(fake_provers_pool.run())
        } else {
            noop_task(stop_receiver)
        };

    let last_executed_block = proof_storage
        .get(l1_state.last_executed_batch)
        .expect("failed to load last executed batch")
        .map(|batch_envelope| batch_envelope.batch.last_block_number)
        .unwrap_or(0);
    let (l1_committer, l1_proof_submitter, l1_executor) = run_l1_senders(
        l1_sender_config,
        batch_for_commit_receiver,
        batch_for_snark_sender,
        batch_for_l1_proving_receiver,
        batch_for_priority_tree_sender,
        batch_for_execute_receiver,
        fully_processed_batch_sender,
        l1_state,
    );

    let priority_tree_manager = PriorityTreeManager::new(
        block_replay_storage.clone(),
        last_executed_block,
        batch_for_priority_tree_receiver,
        batch_for_execute_sender,
    )
    .unwrap();

    let batch_sink = BatchSink::new(fully_processed_batch_receiver);

    // ======= Run tasks ===========

    tokio::select! {
        // ── Sequencer task ───────────────────────────────────────────────
        res = run_sequencer_actor(
            starting_block,
            blocks_for_batcher_sender,
            tree_sender,
            command_block_context_provider,
            state_handle.clone(),
            block_replay_storage.clone(),
            repositories.clone(),
            sequencer_config
        ) => {
            match res {
                Ok(_)  => tracing::warn!("Sequencer server unexpectedly exited"),
                Err(e) => tracing::error!("Sequencer server failed: {e:#}"),
            }
        }

        // todo: only start after the sequencer caught up?
        res = run_jsonrpsee_server(
            rpc_config,
            genesis_config.chain_id,
            bridgehub_address,
            repositories.clone(),
            block_replay_storage.clone(),
            state_handle.clone(),
            l2_mempool,
        ) => {
            match res {
                Ok(_)  => tracing::warn!("JSON-RPC server unexpectedly exited"),
                Err(e) => tracing::error!("JSON-RPC server failed: {e:#}"),
            }
        }

        res = tree_manager.run_loop() => {
            match res {
                Ok(_)  => tracing::warn!("TREE server unexpectedly exited"),
                Err(e) => tracing::error!("TREE server failed: {e:#}"),
            }
        }

        res = l1_watcher_task => {
            match res {
                Ok(_)  => tracing::warn!("L1 watcher unexpectedly exited"),
                Err(e) => tracing::error!("L1 watcher failed: {e:#}"),
            }
        }

        // == batcher tasks ==
        res = batcher_task => {
            match res {
                Ok(_)  => tracing::warn!("Batcher task exited"),
                Err(e) => tracing::error!("Batcher task failed: {e:#}"),
            }
        }
        res = prover_input_generator_task => {
            match res {
                Ok(_)  => tracing::warn!("ProverInputGenerator task exited"),
                Err(e) => tracing::error!("ProverInputGenerator task failed: {e:#}"),
            }
        }

        res = prover_server_task => {
            match res {
                Ok(_)  => tracing::warn!("prover_server_job task exited"),
                Err(e) => tracing::error!("prover_server_job task failed: {e:#}"),
            }
        }

        res = prover_gapless_committer.run() => {
            match res {
                Ok(_)  => tracing::warn!("prover_gapless_committer task exited"),
                Err(e) => tracing::error!("prover_gapless_committer task failed: {e:#}"),
            }
        }

        res = fake_fri_provers_task_optional => {
            match res {
                Ok(_)  => tracing::warn!("fake_provers_task_optional task exited"),
                Err(e) => tracing::error!("fake_provers_task_optional task failed: {e:#}"),
            }
        }

        res = fake_snark_provers_task_optional => {
            match res {
                Ok(_)  => tracing::warn!("fake_provers_task_optional task exited"),
                Err(e) => tracing::error!("fake_provers_task_optional task failed: {e:#}"),
            }
        }

        res = l1_committer => {
            match res {
                Ok(_)  => tracing::warn!("L1 committer unexpectedly exited"),
                Err(e) => tracing::error!("L1 committer failed: {e:#}"),
            }
        }

        res = l1_proof_submitter => {
            match res {
                Ok(_)  => tracing::warn!("L1 proof submitter unexpectedly exited"),
                Err(e) => tracing::error!("L1 proof submitter failed: {e:#}"),
            }
        }

        res = l1_executor => {
            match res {
                Ok(_)  => tracing::warn!("L1 executor unexpectedly exited"),
                Err(e) => tracing::error!("L1 executor failed: {e:#}"),
            }
        }

        res = priority_tree_manager.run() => {
            match res {
                Ok(_)  => tracing::warn!("Priority tree manager unexpectedly exited"),
                Err(e) => tracing::error!("Priority tree manager failed: {e:#}"),
            }
        }

        res = batch_sink.run() => {
            match res {
                Ok(_)  => tracing::warn!("batch_sink task exited"),
                Err(e) => tracing::error!("batch_sink task failed: {e:#}"),
            }
        }

        _ = state_handle.collect_state_metrics(Duration::from_secs(2)) => {
            tracing::warn!("collect_state_metrics unexpectedly exited")
        }
        _ = state_handle.compact_periodically(Duration::from_millis(100)) => {
            tracing::warn!("compact_periodically unexpectedly exited")
        }
        _ = repositories.run_persist_loop() => {
            tracing::warn!("repositories.run_persist_loop() unexpectedly exited")
        }
    }
}

fn noop_task(stop_receiver: watch::Receiver<bool>) -> Pin<Box<impl Future<Output = Result<()>>>> {
    // noop task
    let mut stop_receiver = stop_receiver.clone();
    Box::pin(async move {
        // Defer until we receive stop signal, i.e. a task that does nothing
        stop_receiver
            .changed()
            .await
            .map_err(|e| anyhow::anyhow!(e))
    })
}

#[allow(clippy::too_many_arguments)]
fn run_l1_senders(
    l1_sender_config: L1SenderConfig,

    batch_for_commit_receiver: Receiver<CommitCommand>,
    batch_for_snark_sender: Sender<BatchEnvelope<FriProof>>,

    batch_for_l1_proving_receiver: Receiver<ProofCommand>,
    batch_for_priority_tree_sender: Sender<BatchEnvelope<FriProof>>,

    batch_for_execute_receiver: Receiver<ExecuteCommand>,
    fully_processed_batch_sender: Sender<BatchEnvelope<FriProof>>,

    l1_state: L1State,
) -> (
    impl Future<Output = Result<()>>,
    impl Future<Output = Result<()>>,
    impl Future<Output = Result<()>>,
) {
    let l1_committer = run_l1_sender(
        batch_for_commit_receiver,
        batch_for_snark_sender,
        l1_state.validator_timelock,
        l1_sender_config.operator_commit_pk.clone(),
        l1_sender_config.l1_api_url.clone(),
        l1_sender_config.max_fee_per_gas(),
        l1_sender_config.max_priority_fee_per_gas(),
        l1_sender_config.command_limit,
    );

    let l1_proof_submitter = run_l1_sender(
        batch_for_l1_proving_receiver,
        batch_for_priority_tree_sender,
        l1_state.diamond_proxy,
        l1_sender_config.operator_prove_pk.clone(),
        l1_sender_config.l1_api_url.clone(),
        l1_sender_config.max_fee_per_gas(),
        l1_sender_config.max_priority_fee_per_gas(),
        l1_sender_config.command_limit,
    );

    let l1_executor = run_l1_sender(
        batch_for_execute_receiver,
        fully_processed_batch_sender,
        l1_state.diamond_proxy,
        l1_sender_config.operator_execute_pk.clone(),
        l1_sender_config.l1_api_url.clone(),
        l1_sender_config.max_fee_per_gas(),
        l1_sender_config.max_priority_fee_per_gas(),
        l1_sender_config.command_limit,
    );
    (l1_committer, l1_proof_submitter, l1_executor)
}

async fn get_committed_not_proven_batches(
    l1_state: &L1State,
    proof_storage: &ProofStorage,
) -> anyhow::Result<Vec<BatchEnvelope<FriProof>>> {
    let mut batch_to_prove = l1_state.last_proved_batch + 1;
    let mut batches_to_reschedule = Vec::new();
    while batch_to_prove <= l1_state.last_committed_batch {
        let batch_with_proof = proof_storage
            .get(batch_to_prove)?
            .context("Failed to get batch")?;
        batches_to_reschedule.push(batch_with_proof);
        batch_to_prove += 1;
    }
    Ok(batches_to_reschedule)
}

pub async fn reschedule_committed_not_proved_batches(
    batches_to_reschedule: Vec<BatchEnvelope<FriProof>>,
    batch_for_snark_sender: &Sender<BatchEnvelope<FriProof>>,
) -> Result<()> {
    if !batches_to_reschedule.is_empty() {
        tracing::info!(
            "Rescheduling batches {} to {} for SNARK proving",
            batches_to_reschedule.first().unwrap().batch_number(),
            batches_to_reschedule.last().unwrap().batch_number(),
        );
        if batches_to_reschedule.len() > batch_for_snark_sender.capacity() {
            tracing::warn!(
                "SNARK prover capacity is too small to handle {} batches",
                batches_to_reschedule.len()
            );
        }
        for batch in batches_to_reschedule {
            batch_for_snark_sender.send(batch).await?
        }
    }

    Ok(())
}

async fn get_proven_not_executed_batches(
    l1_state: &L1State,
    proof_storage: &ProofStorage,
) -> Result<Vec<BatchEnvelope<FriProof>>> {
    let mut batch_to_execute = l1_state.last_executed_batch + 1;
    let mut batches_to_reschedule = Vec::new();
    while batch_to_execute <= l1_state.last_proved_batch {
        let batch_with_proof = proof_storage
            .get(batch_to_execute)?
            .context("Failed to get batch")?;
        batches_to_reschedule.push(batch_with_proof);
        batch_to_execute += 1;
    }
    Ok(batches_to_reschedule)
}

pub async fn reschedule_proven_not_executed_batches(
    batches_to_reschedule: Vec<BatchEnvelope<FriProof>>,
    batch_for_priority_tree_sender: &Sender<BatchEnvelope<FriProof>>,
) -> anyhow::Result<()> {
    if !batches_to_reschedule.is_empty() {
        tracing::info!(
            "Rescheduling batches {} to {} for execution",
            batches_to_reschedule.first().unwrap().batch_number(),
            batches_to_reschedule.last().unwrap().batch_number(),
        );
        for batch in batches_to_reschedule {
            batch_for_priority_tree_sender.send(batch).await?
        }
    }

    Ok(())
}<|MERGE_RESOLUTION|>--- conflicted
+++ resolved
@@ -217,52 +217,9 @@
     //       multiple places
     let bridgehub_address = l1_watcher_config.bridgehub_address;
 
-<<<<<<< HEAD
-    // ======= Boilerplate - Initialize async channels  ===========
-
-    // Channel between `BlockExecutor` and `Batcher`
-    let (blocks_for_batcher_sender, blocks_for_batcher_receiver) =
-        tokio::sync::mpsc::channel::<(BlockOutput, ReplayRecord)>(10);
-
-    // Channel between `BlockExecutor` and `TreeManager`
-    let (tree_sender, tree_receiver) = tokio::sync::mpsc::channel::<BlockOutput>(10);
-
-    // Channel between `Batcher` and `ProverInputGenerator`
-    let (batch_replay_data_sender, batch_replay_data_receiver) =
-        tokio::sync::mpsc::channel::<BatchEnvelope<ProverInputGeneratorBatchData>>(10);
-
-    // Channel between `ProverInputGenerator` and `ProverAPI`
-    let (batch_for_proving_sender, batch_for_prover_receiver) =
-        tokio::sync::mpsc::channel::<BatchEnvelope<ProverInput>>(10);
-
-    let (batch_with_proof_sender, batch_with_proof_receiver) =
-        tokio::sync::mpsc::channel::<BatchEnvelope<FriProof>>(10);
-
-    // Channel between `L1Watcher` and `BlockContextProvider`
-    let (l1_transactions_sender, l1_transactions) = tokio::sync::mpsc::channel(10);
-
-    // Channel between `GaplessCommitter` and `L1Committer`
-    let (batch_for_commit_sender, batch_for_commit_receiver) =
-        tokio::sync::mpsc::channel::<CommitCommand>(10);
-
-    // Channel between `L1Committer` and `SnarkJobManager`
-    let (batch_for_snark_sender, batch_for_snark_receiver) =
-        tokio::sync::mpsc::channel::<BatchEnvelope<FriProof>>(10);
-
-    // Channel between `SnarkJobManager` and `L1ProofSubmitter`
-    let (batch_for_l1_proving_sender, batch_for_l1_proving_receiver) =
-        tokio::sync::mpsc::channel::<ProofCommand>(10);
-
-    // Channel between `L1ProofSubmitter` and `BatchSink`
-    let (fully_processed_batch_sender, fully_processed_batch_receiver) =
-        tokio::sync::mpsc::channel::<BatchEnvelope<FriProof>>(10);
-
     let node_version: semver::Version = NODE_VERSION.parse().unwrap();
 
-    // =========== Boilerplate - initialize components that don't need state recovery  ===========
-=======
     // =========== Boilerplate - initialize components that don't need state recovery or channels ===========
->>>>>>> 2bd5878e
     tracing::info!("Initializing BlockReplayStorage");
     let block_replay_storage_rocks_db = RocksDB::<BlockReplayColumnFamily>::new(
         &sequencer_config
