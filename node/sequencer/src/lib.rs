--- conflicted
+++ resolved
@@ -409,7 +409,20 @@
 
     let (last_committed_block_number, last_committed_batch_info) =
         if l1_state.last_committed_batch == 0 {
-            (0, genesis_stored_batch_info())
+            let genesis_block = repositories
+                .get_block_by_number(0)
+                .expect("Failed to read genesis block from repositories")
+                .expect("Missing genesis block in repositories");
+            let root_info = persistent_tree
+                .clone()
+                .get_at_block(0)
+                .await
+                .root_info()
+                .expect("Failed to get genesis root info");
+            (
+                0,
+                genesis_stored_batch_info(genesis_block.hash(), root_info, genesis_config.chain_id),
+            )
         } else {
             let batch_metadata = proof_storage
                 .get(l1_state.last_committed_batch)
@@ -528,56 +541,6 @@
         // .boxed()
     }
     tracing::info!("Initializing batcher subsystem");
-<<<<<<< HEAD
-    // ========== Initialize L1 sender ===========
-
-    let (last_committed_block_number, prev_batch_info) = if l1_state.last_committed_batch == 0 {
-        let genesis_block = repositories
-            .get_block_by_number(0)
-            .expect("Failed to read genesis block from repositories")
-            .expect("Missing genesis block in repositories");
-        let root_info = persistent_tree
-            .clone()
-            .get_at_block(0)
-            .await
-            .root_info()
-            .expect("Failed to get genesis root info");
-        (
-            0,
-            dbg!(genesis_stored_batch_info(
-                genesis_block.hash(),
-                root_info,
-                genesis_config.chain_id
-            )),
-        )
-    } else {
-        let batch_metadata = proof_storage
-            .get(l1_state.last_committed_batch)
-            .expect("Failed to get last committed block from proof storage")
-            .map(|proof| proof.batch)
-            .expect("Committed batch is not present in proof storage");
-        (
-            batch_metadata.last_block_number,
-            batch_metadata.commit_batch_info.into(),
-        )
-    };
-
-    let last_stored_batch_with_proof = proof_storage.latest_stored_batch_number().unwrap_or(0);
-
-    tracing::info!(
-        l1_state.last_committed_batch,
-        last_committed_block_number,
-        last_stored_batch_with_proof,
-        "L1 sender initialized"
-    );
-    assert!(
-        last_committed_block_number <= wal_block
-            && last_committed_block_number >= storage_map_compacted_block
-            && last_stored_batch_with_proof >= l1_state.last_committed_batch,
-        "L1 sender last committed block number is inconsistent with WAL or storage map"
-    );
-=======
->>>>>>> b0da499e
 
     // ========== Initialize ProverInputGenerator ===========
     tracing::info!("Initializing ProverInputGenerator");
