--- conflicted
+++ resolved
@@ -466,11 +466,9 @@
         "Inconsistent batch numbers: committed batch not found in proof storage."
     );
 
-<<<<<<< HEAD
+    let starting_block = storage_map_compacted_block + 1;
+
     tasks.spawn(tree_manager.run_loop().map(report_exit("TREE server")));
-=======
-    let starting_block = storage_map_compacted_block + 1;
->>>>>>> b0da499e
 
     tracing::info!("Initializing L1Watcher");
 
@@ -542,44 +540,10 @@
         // .boxed()
     }
     tracing::info!("Initializing batcher subsystem");
-<<<<<<< HEAD
-    // ========== Start L1 sender ===========
-
-    let (last_committed_block_number, prev_batch_info) = if l1_state.last_committed_batch == 0 {
-        (0, genesis_stored_batch_info())
-    } else {
-        let batch_metadata = proof_storage
-            .get(l1_state.last_committed_batch)
-            .expect("Failed to get last committed block from proof storage")
-            .map(|proof| proof.batch)
-            .expect("Committed batch is not present in proof storage");
-        (
-            batch_metadata.last_block_number,
-            batch_metadata.commit_batch_info.into(),
-        )
-    };
-
-    let last_stored_batch_with_proof = proof_storage.latest_stored_batch_number().unwrap_or(0);
-
-    tracing::info!(
-        l1_state.last_committed_batch,
-        last_committed_block_number,
-        last_stored_batch_with_proof,
-        "L1 sender initialized"
-    );
-    assert!(
-        last_committed_block_number <= wal_block
-            && last_committed_block_number >= storage_map_compacted_block
-            && last_stored_batch_with_proof >= l1_state.last_committed_batch,
-        "L1 sender last committed block number is inconsistent with WAL or storage map"
-    );
-=======
->>>>>>> b0da499e
 
     // ========== Start Sequencer ===========
 
     tracing::info!("Initializing Batcher");
-<<<<<<< HEAD
     let batcher = Batcher::new(
         genesis_config.chain_id,
         last_committed_block_number + 1,
@@ -591,23 +555,9 @@
     );
     tasks.spawn(
         batcher
-            .run_loop(prev_batch_info)
+            .run_loop(last_committed_batch_info)
             .map(report_exit("Batcher")),
     );
-=======
-    let batcher_task = {
-        let batcher = Batcher::new(
-            genesis_config.chain_id,
-            last_committed_block_number + 1,
-            repositories_persisted_block,
-            batcher_config,
-            blocks_for_batcher_receiver,
-            batch_for_proving_sender,
-            persistent_tree,
-        );
-        Box::pin(batcher.run_loop(last_committed_batch_info))
-    };
->>>>>>> b0da499e
 
     tasks.spawn(
         run_sequencer_actor(
