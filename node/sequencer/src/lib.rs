#![feature(allocator_api)]
#![allow(incomplete_features)]
#![feature(generic_const_exprs)]

pub mod api;
pub mod batcher;
pub mod block_replay_storage;
pub mod config;
pub mod execution;
mod metrics;
pub mod model;
pub mod prover_api;
mod prover_input_generator;
pub mod repositories;
pub mod reth_state;
pub mod tree_manager;
mod util;

use crate::api::run_jsonrpsee_server;
use crate::batcher::Batcher;
use crate::block_replay_storage::{BlockReplayColumnFamily, BlockReplayStorage};
use crate::config::{
    BatcherConfig, GenesisConfig, MempoolConfig, ProverApiConfig, ProverInputGeneratorConfig,
    RpcConfig, SequencerConfig,
};
use crate::execution::{
    block_context_provider::BlockContextProvider, block_executor::execute_block,
};
use crate::metrics::GENERAL_METRICS;
use crate::model::batches::{BatchEnvelope, FriProof, ProverInput};
use crate::prover_api::fake_provers_pool::FakeProversPool;
use crate::prover_api::gapless_committer::GaplessCommitter;
use crate::prover_api::proof_storage::{ProofColumnFamily, ProofStorage};
use crate::prover_api::prover_job_manager::ProverJobManager;
use crate::prover_api::prover_server;
use crate::prover_input_generator::ProverInputGenerator;
use crate::repositories::RepositoryManager;
use crate::repositories::api_interface::ApiRepository;
use crate::reth_state::ZkClient;
use crate::tree_manager::TreeManager;
use anyhow::{Context, Result};
use futures::future::BoxFuture;
use futures::stream::{BoxStream, StreamExt};
use model::blocks::{BlockCommand, ProduceCommand, ReplayRecord};
use std::path::Path;
use std::sync::Arc;
use std::time::Duration;
use tokio::sync::mpsc::Sender;
use tokio::sync::watch;
use tokio::time::Instant;
use zk_os_forward_system::run::{BatchOutput as BlockOutput, BatchOutput};
use zksync_os_l1_sender::config::L1SenderConfig;
use zksync_os_l1_sender::{L1Sender, L1SenderHandle};
use zksync_os_l1_watcher::{L1Watcher, L1WatcherConfig};
use zksync_os_state::{StateConfig, StateHandle};
use zksync_storage::RocksDB;
<<<<<<< HEAD
// Terms:
// * BlockReplayData     - minimal info to (re)apply the block.
//
// * `Canonize` block operation   - after block is processed in the VM, we want to expose it in API asap.
//                         But we also want to make it durable - that is, it will not change after node crashes or restarts.
//
//                         Canonization is the process of making a block durable.
//                         For the centralized sequencer we persist a WAL of `BlockReplayData`s
//                         For leader rotation we only consider block Canonized when it's accepted by the network (we have quorum).

// Minimal sequencer state is the following:
// * State (storage logs + factory deps - see `state` crate)
// * WAL of BlockReplayData (only in centralized case)
//
// Note that for API additional data may be required (block/tx receipts).

const CHAIN_ID: u64 = 270;
=======
>>>>>>> dd8f7d6e

const BLOCK_REPLAY_WAL_DB_NAME: &str = "block_replay_wal";
const TREE_DB_NAME: &str = "tree";
const PROOF_STORAGE_DB_NAME: &str = "proofs";
const REPOSITORY_DB_NAME: &str = "repository";

#[allow(clippy::too_many_arguments)]
pub async fn run_sequencer_actor(
    starting_block: u64,

    batcher_sink: Sender<(BlockOutput, ReplayRecord)>,
    tree_sink: Sender<BlockOutput>,

    mut command_block_context_provider: BlockContextProvider,
    state: StateHandle,
    wal: BlockReplayStorage,
    repositories: RepositoryManager,
    sequencer_config: SequencerConfig,
) -> Result<()> {
    let mut stream = command_source(
        &wal,
        starting_block,
        sequencer_config.block_time,
        sequencer_config.max_transactions_in_block,
    );

    // fixme(#49): wait for l1-watcher to propagate all L1 transactions present by default
    //             delete this when we start streaming them
    tokio::time::sleep(Duration::from_secs(3)).await;

    while let Some(cmd) = stream.next().await {
        // todo: also report full latency between command invocations
        let block_number = cmd.block_number();

        tracing::info!(
            block_number,
            cmd = cmd.to_string(),
            "▶ starting command. Turning into PreparedCommand."
        );
        let mut stage_started_at = Instant::now();

        let prepared_cmd = command_block_context_provider.process_command(cmd)?;

        tracing::debug!(
            block_number,
            starting_l1_priority_id = prepared_cmd.starting_l1_priority_id,
            "▶ Prepared command in {:?}. Executing..",
            stage_started_at.elapsed()
        );
        stage_started_at = Instant::now();

        let (block_output, replay_record, purged_txs) = execute_block(prepared_cmd, state.clone())
            .await
            .context("execute_block")?;

        tracing::info!(
            block_number,
            transactions = replay_record.transactions.len(),
            preimages = block_output.published_preimages.len(),
            storage_writes = block_output.storage_writes.len(),
            "▶ Executed after {:?}. Adding to state...",
            stage_started_at.elapsed()
        );
        stage_started_at = Instant::now();

        state.add_block_result(
            block_number,
            block_output.storage_writes.clone(),
            block_output
                .published_preimages
                .iter()
                .map(|(k, v, _)| (*k, v)),
        )?;

        tracing::debug!(
            block_number,
            "▶ Added to state in {:?}. Adding to repos...",
            stage_started_at.elapsed()
        );
        stage_started_at = Instant::now();

        // todo: do not call if api is not enabled.
        repositories
            .populate_in_memory_blocking(block_output.clone(), replay_record.transactions.clone())
            .await;

        tracing::debug!(
            block_number,
            "▶ Added to repos in {:?}. Reporting back to block_transaction_provider (mempools)...",
            stage_started_at.elapsed()
        );

        stage_started_at = Instant::now();

        // TODO: would updating mempool in parallel with state make sense?
        command_block_context_provider.on_canonical_state_change(&block_output, &replay_record);
        let purged_txs_hashes = purged_txs.into_iter().map(|(hash, _)| hash).collect();
        command_block_context_provider.remove_txs(purged_txs_hashes);

        tracing::debug!(
            block_number,
            "▶ Reported to block_transaction_provider in {:?}. Adding to wal...",
            stage_started_at.elapsed()
        );

        stage_started_at = Instant::now();

        wal.append_replay(replay_record.clone());

        tracing::debug!(
            block_number,
            "▶ Added to wal and canonized in {:?}. Sending to sinks...",
            stage_started_at.elapsed()
        );
        stage_started_at = Instant::now();

        batcher_sink
            .send((block_output.clone(), replay_record))
            .await?;
        tree_sink.send(block_output).await?;

        tracing::info!(
            block_number,
            "✔ sent to sinks in {:?}",
            stage_started_at.elapsed()
        );

        GENERAL_METRICS.block_number[&"execute"].set(block_number);
    }
    Ok::<(), anyhow::Error>(())
}

/// In decentralized case, consensus will provide a stream of
/// interleaved Replay and Produce commands instead.
/// Currently it's a stream of Replays followed by Produces
fn command_source(
    block_replay_wal: &BlockReplayStorage,
    block_to_start: u64,
    block_time: Duration,
    max_transactions_in_block: usize,
) -> BoxStream<BlockCommand> {
    let last_block_in_wal = block_replay_wal.latest_block().unwrap_or(0);
    tracing::info!(last_block_in_wal, "Last block in WAL: {last_block_in_wal}");
    tracing::info!(block_to_start, "block_to_start: {block_to_start}");

    // Stream of replay commands from WAL
    let replay_wal_stream: BoxStream<BlockCommand> =
        Box::pin(block_replay_wal.replay_commands_from(block_to_start));

    // Combined source: run WAL replay first, then produce blocks from mempool
    let produce_stream: BoxStream<BlockCommand> =
        futures::stream::unfold(last_block_in_wal + 1, move |block_number| async move {
            Some((
                BlockCommand::Produce(ProduceCommand {
                    block_number,
                    block_time,
                    max_transactions_in_block,
                }),
                block_number + 1,
            ))
        })
        .boxed();
    let stream = replay_wal_stream.chain(produce_stream);
    stream.boxed()
}

#[allow(clippy::too_many_arguments)]
pub async fn run(
    stop_receiver: watch::Receiver<bool>,
    genesis_config: GenesisConfig,
    rpc_config: RpcConfig,
    mempool_config: MempoolConfig,
    sequencer_config: SequencerConfig,
    l1_sender_config: L1SenderConfig,
    l1_watcher_config: L1WatcherConfig,
    batcher_config: BatcherConfig,
    prover_input_generator_config: ProverInputGeneratorConfig,
    prover_api_config: ProverApiConfig,
) {
    // todo: decide on an approach to configuration to stop having to set up the same parameters in
    //       multiple places
    let bridgehub_address = l1_watcher_config.bridgehub_address;

    // ======= Boilerplate - Initialize async channels  ===========

    // Channel between `BlockExecutor` and `Batcher`
    let (blocks_for_batcher_sender, blocks_for_batcher_receiver) =
        tokio::sync::mpsc::channel::<(BatchOutput, ReplayRecord)>(10);

    // Channel between `BlockExecutor` and `TreeManager`
    let (tree_sender, tree_receiver) = tokio::sync::mpsc::channel::<BatchOutput>(10);

    // Channel between `Batcher` and `ProverInputGenerator`
    let (batch_replay_data_sender, batch_replay_data_receiver) =
        tokio::sync::mpsc::channel::<BatchEnvelope<Vec<ReplayRecord>>>(10);

    // Channel between `ProverInputGenerator` and `ProverAPI`
    let (batch_for_proving_sender, batch_for_prover_receiver) =
        tokio::sync::mpsc::channel::<BatchEnvelope<ProverInput>>(10);

    let (batch_with_proof_sender, batch_with_proof_receiver) =
        tokio::sync::mpsc::channel::<BatchEnvelope<FriProof>>(10);

    // =========== Boilerplate - initialize components that don't need state recovery  ===========
    tracing::info!("Initializing BlockReplayStorage");
    let block_replay_storage_rocks_db = RocksDB::<BlockReplayColumnFamily>::new(
        &sequencer_config
            .rocks_db_path
            .join(BLOCK_REPLAY_WAL_DB_NAME),
    )
    .expect("Failed to open BlockReplayWAL")
    .with_sync_writes();
    let block_replay_storage =
        BlockReplayStorage::new(block_replay_storage_rocks_db, genesis_config.chain_id);

    tracing::info!("Initializing StateHandle");
    let state_handle = StateHandle::new(StateConfig {
        erase_storage_on_start: false,
        blocks_to_retain_in_memory: sequencer_config.blocks_to_retain_in_memory,
        rocks_db_path: sequencer_config.rocks_db_path.clone(),
    });

    tracing::info!("Initializing RepositoryManager");
    let repositories = RepositoryManager::new(
        sequencer_config.blocks_to_retain_in_memory,
        sequencer_config.rocks_db_path.join(REPOSITORY_DB_NAME),
    );
    let proof_storage_db = RocksDB::<ProofColumnFamily>::new(
        &sequencer_config.rocks_db_path.join(PROOF_STORAGE_DB_NAME),
    )
    .expect("Failed to open ProofStorageDB");

    tracing::info!("Initializing ProofStorage");
    let proof_storage = ProofStorage::new(proof_storage_db);

    tracing::info!("Initializing mempools");
    let (l1_mempool, l2_mempool) = zksync_os_mempool::in_memory(
        ZkClient::new(
            repositories.clone(),
            state_handle.clone(),
            genesis_config.chain_id,
        ),
        mempool_config.max_tx_input_bytes,
    );

    tracing::info!("Initializing TreeManager");
    let tree_wrapper = TreeManager::tree_wrapper(Path::new(
        &sequencer_config.rocks_db_path.join(TREE_DB_NAME),
    ));
    let (tree_manager, persistent_tree) = TreeManager::new(tree_wrapper.clone(), tree_receiver);

    tracing::info!("Initializing L1Watcher");
    let l1_watcher = L1Watcher::new(
        l1_watcher_config,
        l1_mempool.clone(),
        genesis_config.chain_id,
    )
    .await;
    let l1_watcher_task: BoxFuture<anyhow::Result<()>> = match l1_watcher {
        Ok(l1_watcher) => Box::pin(l1_watcher.run()),
        Err(err) => {
            tracing::error!(?err, "failed to start L1 watcher; proceeding without it");
            let mut stop_receiver = stop_receiver.clone();
            Box::pin(async move {
                // Defer until we receive stop signal, i.e. a task that does nothing
                stop_receiver
                    .changed()
                    .await
                    .map_err(|e| anyhow::anyhow!(e))
            })
        }
    };

    // =========== Recover block number to start from and assert that it's consistent with other components ===========

    // this will be the starting block
    let storage_map_compacted_block = state_handle.compacted_block_number();

    // only reading these for assertions
    let repositories_persisted_block = repositories.get_latest_block();
    let wal_block = block_replay_storage.latest_block().unwrap_or(0);
    let tree_last_processed_block = tree_manager
        .last_processed_block()
        .expect("cannot read tree last processed block after initialization");

    tracing::info!(
        storage_map_block = storage_map_compacted_block,
        wal_block = wal_block,
        canonized_block = repositories.get_latest_block(),
        tree_last_processed_block = tree_last_processed_block,
        "▶ Sequencer will start from block {}",
        storage_map_compacted_block + 1
    );

    let starting_block = storage_map_compacted_block + 1;

    assert!(
        wal_block >= storage_map_compacted_block
            && repositories_persisted_block >= storage_map_compacted_block
            && tree_last_processed_block >= storage_map_compacted_block
            && tree_last_processed_block <= wal_block
            && repositories_persisted_block <= wal_block,
        "Block numbers are inconsistent on startup!"
    );

    // ========== Initialize BlockContextProvider and its state ===========
    tracing::info!("Initializing BlockContextProvider");

    let first_replay_record = block_replay_storage.get_replay_record(starting_block);
    assert!(
        first_replay_record.is_some() || starting_block == 1,
        "Unless it's a new chain, replay record must exist"
    );

    let next_l1_priority_id = first_replay_record
        .as_ref()
        .map_or(0, |record| record.starting_l1_priority_id);
    let block_hashes_for_next_block = first_replay_record
        .as_ref()
        .map(|record| record.block_context.block_hashes)
        .unwrap_or_default(); // TODO: take into account genesis block hash.
    let command_block_context_provider = BlockContextProvider::new(
        next_l1_priority_id,
        l1_mempool,
        l2_mempool.clone(),
        block_hashes_for_next_block,
        genesis_config.chain_id,
    );

    if !batcher_config.subsystem_enabled {
        tracing::error!(
            "!!! Batcher subsystem disabled via configuration. This mode is only recommended for running tree loadtest."
        );
        unimplemented!("Running without batcher is not supported at the moment.");
        // let mut blocks_receiver = blocks_for_batcher_receiver;
        // async move {
        //     while blocks_receiver.recv().await.is_some() {
        //         // Drop messages silently to prevent backpressure
        //     }
        //     Ok::<(), anyhow::Error>(())
        // }
        // .boxed()
    }
    tracing::info!("Initializing batcher subsystem");
    // ========== Initialize L1 sender ===========
    tracing::info!("Initializing L1 sender");
    let (l1_sender, l1_sender_handle, last_committed_batch_number): (
        L1Sender,
        L1SenderHandle,
        u64,
    ) = L1Sender::new(l1_sender_config, genesis_config.chain_id).await.expect(
        "Failed to initialize L1Sender. Consider disabling batcher subsystem via configuration.",
    );

    // todo: this will not hold when we do proper batching,
    //  but both number are needed to initialize the batcher
    //  (it needs to know until what block to skip, and it also needs to know the batch number to start with)
    //  potential solution: modify batcher persistence to also store block range per batch - and use it to recover that block number
    let last_committed_block_number = last_committed_batch_number;
    let last_stored_batch_with_proof = proof_storage.latest_stored_batch_number().unwrap_or(0);

    tracing::info!(
        last_committed_batch_number,
        last_committed_block_number,
        last_stored_batch_with_proof,
        "L1 sender initialized"
    );
    assert!(
        last_committed_block_number <= wal_block
            && last_committed_block_number >= storage_map_compacted_block
            && last_stored_batch_with_proof >= last_committed_batch_number,
        "L1 sender last committed block number is inconsistent with WAL or storage map"
    );

    // ========== Initialize Batcher ===========
    tracing::info!("Initializing Batcher");
    let batcher_task = {
        let batcher = Batcher::new(
            last_committed_batch_number + 1,
            genesis_config.chain_id,
            sequencer_config.rocks_db_path.clone(),
            blocks_for_batcher_receiver,
            batch_replay_data_sender,
            persistent_tree.clone(),
        );
        Box::pin(batcher.run_loop())
    };

    tracing::info!("Initializing ProverInputGenerator");
    let prover_input_generator_task = {
        let prover_input_generator = ProverInputGenerator::new(
            prover_input_generator_config.logging_enabled,
            prover_input_generator_config.maximum_in_flight_blocks,
            batch_replay_data_receiver,
            batch_for_proving_sender,
            persistent_tree,
            state_handle.clone(),
        );
        Box::pin(prover_input_generator.run_loop())
    };

    // ======= Initialize Prover Api Server========

    let fri_prover_job_manager = Arc::new(ProverJobManager::new(
        batch_for_prover_receiver,
        batch_with_proof_sender,
        prover_api_config.job_timeout,
        prover_api_config.max_assigned_batch_range,
    ));

    let prover_gapless_committer = GaplessCommitter::new(
        last_committed_batch_number + 1,
        batch_with_proof_receiver,
        proof_storage.clone(),
        l1_sender_handle,
    );

    let prover_server_task = Box::pin(prover_server::run(
        fri_prover_job_manager.clone(),
        proof_storage,
        prover_api_config.address,
    ));

    let fake_provers_task_optional: BoxFuture<anyhow::Result<()>> =
        if prover_api_config.fake_provers.enabled {
            tracing::info!(
                workers = prover_api_config.fake_provers.workers,
                compute_time = ?prover_api_config.fake_provers.compute_time,
                min_task_age = ?prover_api_config.fake_provers.min_age,
                "Initializing FakeProversPool"
            );
            let fake_provers_pool = FakeProversPool::new(
                fri_prover_job_manager.clone(),
                prover_api_config.fake_provers.workers,
                prover_api_config.fake_provers.compute_time,
                prover_api_config.fake_provers.min_age,
            );
            Box::pin(fake_provers_pool.run())
        } else {
            // noop task
            let mut stop_receiver = stop_receiver.clone();
            Box::pin(async move {
                // Defer until we receive stop signal, i.e. a task that does nothing
                stop_receiver
                    .changed()
                    .await
                    .map_err(|e| anyhow::anyhow!(e))
            })
        };

    // ======= Run tasks ===========

    tokio::select! {
        // ── Sequencer task ───────────────────────────────────────────────
        res = run_sequencer_actor(
            starting_block,
            blocks_for_batcher_sender,
            tree_sender,
            command_block_context_provider,
            state_handle.clone(),
            block_replay_storage.clone(),
            repositories.clone(),
            sequencer_config
        ) => {
            match res {
                Ok(_)  => tracing::warn!("Sequencer server unexpectedly exited"),
                Err(e) => tracing::error!("Sequencer server failed: {e:#}"),
            }
        }

        // todo: only start after the sequencer caught up?
        res = run_jsonrpsee_server(
            rpc_config,
            genesis_config.clone(),
            bridgehub_address,
            repositories.clone(),
            state_handle.clone(),
            l2_mempool,
            block_replay_storage.clone()
        ) => {
            match res {
                Ok(_)  => tracing::warn!("JSON-RPC server unexpectedly exited"),
                Err(e) => tracing::error!("JSON-RPC server failed: {e:#}"),
            }
        }

        res = tree_manager.run_loop() => {
            match res {
                Ok(_)  => tracing::warn!("TREE server unexpectedly exited"),
                Err(e) => tracing::error!("TREE server failed: {e:#}"),
            }
        }

        res = l1_watcher_task => {
            match res {
                Ok(_)  => tracing::warn!("L1 watcher unexpectedly exited"),
                Err(e) => tracing::error!("L1 watcher failed: {e:#}"),
            }
        }

        // == batcher tasks ==
        res = batcher_task => {
            match res {
                Ok(_)  => tracing::warn!("Batcher task exited"),
                Err(e) => tracing::error!("Batcher task failed: {e:#}"),
            }
        }
        res = prover_input_generator_task => {
            match res {
                Ok(_)  => tracing::warn!("ProverInputGenerator task exited"),
                Err(e) => tracing::error!("ProverInputGenerator task failed: {e:#}"),
            }
        }

        res = prover_server_task => {
            match res {
                Ok(_)  => tracing::warn!("prover_server_job task exited"),
                Err(e) => tracing::error!("prover_server_job task failed: {e:#}"),
            }
        }

        res = prover_gapless_committer.run() => {
            match res {
                Ok(_)  => tracing::warn!("prover_gapless_committer task exited"),
                Err(e) => tracing::error!("prover_gapless_committer task failed: {e:#}"),
            }
        }

        res = fake_provers_task_optional => {
            match res {
                Ok(_)  => tracing::warn!("fake_provers_task_optional task exited"),
                Err(e) => tracing::error!("fake_provers_task_optional task failed: {e:#}"),
            }
        }

        res = l1_sender.run() => {
            match res {
                Ok(_)  => tracing::warn!("L1 sender unexpectedly exited"),
                Err(e) => tracing::error!("L1 sender failed: {e:#}"),
            }
        }

        _ = state_handle.collect_state_metrics(Duration::from_secs(2)) => {
            tracing::warn!("collect_state_metrics unexpectedly exited")
        }
        _ = state_handle.compact_periodically(Duration::from_millis(100)) => {
            tracing::warn!("compact_periodically unexpectedly exited")
        }
        _ = repositories.run_persist_loop() => {
            tracing::warn!("repositories.run_persist_loop() unexpectedly exited")
        }
    }
}<|MERGE_RESOLUTION|>--- conflicted
+++ resolved
@@ -54,26 +54,6 @@
 use zksync_os_l1_watcher::{L1Watcher, L1WatcherConfig};
 use zksync_os_state::{StateConfig, StateHandle};
 use zksync_storage::RocksDB;
-<<<<<<< HEAD
-// Terms:
-// * BlockReplayData     - minimal info to (re)apply the block.
-//
-// * `Canonize` block operation   - after block is processed in the VM, we want to expose it in API asap.
-//                         But we also want to make it durable - that is, it will not change after node crashes or restarts.
-//
-//                         Canonization is the process of making a block durable.
-//                         For the centralized sequencer we persist a WAL of `BlockReplayData`s
-//                         For leader rotation we only consider block Canonized when it's accepted by the network (we have quorum).
-
-// Minimal sequencer state is the following:
-// * State (storage logs + factory deps - see `state` crate)
-// * WAL of BlockReplayData (only in centralized case)
-//
-// Note that for API additional data may be required (block/tx receipts).
-
-const CHAIN_ID: u64 = 270;
-=======
->>>>>>> dd8f7d6e
 
 const BLOCK_REPLAY_WAL_DB_NAME: &str = "block_replay_wal";
 const TREE_DB_NAME: &str = "tree";
