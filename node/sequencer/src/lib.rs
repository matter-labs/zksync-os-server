--- conflicted
+++ resolved
@@ -16,16 +16,11 @@
 pub mod tree_manager;
 mod util;
 
-<<<<<<< HEAD
-use crate::api::run_jsonrpsee_server;
+use crate::batch_sink::BatchSink;
 use crate::batcher::{
+    Batcher,
     util::genesis_stored_batch_info,
-    Batcher,
 };
-=======
-use crate::batch_sink::BatchSink;
-use crate::batcher::Batcher;
->>>>>>> 8c661fea
 use crate::block_replay_storage::{BlockReplayColumnFamily, BlockReplayStorage};
 use crate::config::{
     BatcherConfig, GenesisConfig, MempoolConfig, ProverApiConfig, ProverInputGeneratorConfig,
@@ -33,17 +28,13 @@
 };
 use crate::execution::block_context_provider::BlockContextProvider;
 use crate::metrics::GENERAL_METRICS;
-<<<<<<< HEAD
-use crate::model::batches::{BatchEnvelope, BatchMetadata, FriProof, ProverInput};
-=======
->>>>>>> 8c661fea
 use crate::prover_api::fake_provers_pool::FakeProversPool;
 use crate::prover_api::gapless_committer::GaplessCommitter;
 use crate::prover_api::proof_storage::{ProofColumnFamily, ProofStorage};
 use crate::prover_api::prover_job_manager::ProverJobManager;
 use crate::prover_api::prover_server;
 use crate::prover_api::snark_job_manager::SnarkJobManager;
-use crate::prover_input_generator::{ProverInputGenerator, ProverInputGeneratorBatchData};
+use crate::prover_input_generator::ProverInputGenerator;
 use crate::repositories::RepositoryManager;
 use crate::reth_state::ZkClient;
 use crate::tree_manager::TreeManager;
@@ -57,14 +48,6 @@
 use tokio::sync::mpsc::{Receiver, Sender};
 use tokio::sync::watch;
 use tokio::time::Instant;
-<<<<<<< HEAD
-use zk_os_forward_system::run::{BatchOutput as BlockOutput, BatchOutput};
-use zksync_os_l1_sender::{
-    config::L1SenderConfig,
-    L1Sender, L1SenderHandle,
-    commitment::StoredBatchInfo,
-};
-=======
 use zk_os_forward_system::run::BlockOutput;
 use zksync_os_l1_sender::commands::commit::CommitCommand;
 use zksync_os_l1_sender::commands::prove::ProofCommand;
@@ -72,12 +55,12 @@
 use zksync_os_l1_sender::l1_discovery::{L1State, get_l1_state};
 use zksync_os_l1_sender::model::{BatchEnvelope, FriProof, ProverInput};
 use zksync_os_l1_sender::run_l1_sender;
->>>>>>> 8c661fea
 use zksync_os_l1_watcher::{L1Watcher, L1WatcherConfig};
 use zksync_os_rpc::run_jsonrpsee_server;
 use zksync_os_state::{StateConfig, StateHandle};
 use zksync_os_storage_api::{ReadReplay, ReadRepository, ReplayRecord};
 use zksync_storage::RocksDB;
+use zksync_os_l1_sender::commitment::StoredBatchInfo;
 
 const BLOCK_REPLAY_WAL_DB_NAME: &str = "block_replay_wal";
 const TREE_DB_NAME: &str = "tree";
@@ -104,13 +87,17 @@
         sequencer_config.max_transactions_in_block,
     );
 
+    let mut previous_block_timestamp: u64 = repositories.get_block_by_number(starting_block - 1)?
+        .map_or(0, |block| block.header.timestamp);
+
     while let Some(cmd) = stream.next().await {
         // todo: also report full latency between command invocations
         let block_number = cmd.block_number();
 
         let (block_output, replay_record, purged_txs) = command_block_context_provider
-            .execute_block(cmd, state.clone())
+            .execute_block(cmd, state.clone(), previous_block_timestamp)
             .await?;
+        previous_block_timestamp = block_output.header.timestamp;
 
         let stage_started_at = Instant::now();
 
@@ -234,28 +221,16 @@
 
     // ======= Boilerplate - Initialize async channels  ===========
 
-<<<<<<< HEAD
     // Channel between `BlockExecutor` and `ProverInputGenerator`
     let (blocks_for_prover_input_generator_sender, blocks_for_prover_input_generator_receiver) =
-        tokio::sync::mpsc::channel::<(BatchOutput, ReplayRecord)>(10);
-=======
-    // Channel between `BlockExecutor` and `Batcher`
-    let (blocks_for_batcher_sender, blocks_for_batcher_receiver) =
         tokio::sync::mpsc::channel::<(BlockOutput, ReplayRecord)>(10);
->>>>>>> 8c661fea
 
     // Channel between `BlockExecutor` and `TreeManager`
     let (tree_sender, tree_receiver) = tokio::sync::mpsc::channel::<BlockOutput>(10);
 
-<<<<<<< HEAD
     // Channel between `ProverInputGenerator` and `Batcher`
     let (blocks_for_batcher_sender, blocks_for_batcher_receiver) =
-        tokio::sync::mpsc::channel::<(BatchOutput, ReplayRecord, ProverInput)>(10);
-=======
-    // Channel between `Batcher` and `ProverInputGenerator`
-    let (batch_replay_data_sender, batch_replay_data_receiver) =
-        tokio::sync::mpsc::channel::<BatchEnvelope<ProverInputGeneratorBatchData>>(10);
->>>>>>> 8c661fea
+        tokio::sync::mpsc::channel::<(BlockOutput, ReplayRecord, ProverInput)>(10);
 
     // Channel between `ProverInputGenerator` and `ProverAPI`
     let (batch_for_proving_sender, batch_for_prover_receiver) =
@@ -331,31 +306,6 @@
     ));
     let (tree_manager, persistent_tree) = TreeManager::new(tree_wrapper.clone(), tree_receiver);
 
-<<<<<<< HEAD
-    tracing::info!("Initializing L1Watcher");
-    let l1_watcher = L1Watcher::new(
-        l1_watcher_config,
-        l1_mempool.clone(),
-        genesis_config.chain_id,
-    )
-        .await;
-    let l1_watcher_task: BoxFuture<anyhow::Result<()>> = match l1_watcher {
-        Ok(l1_watcher) => Box::pin(l1_watcher.run()),
-        Err(err) => {
-            tracing::error!(?err, "failed to start L1 watcher; proceeding without it");
-            let mut stop_receiver = stop_receiver.clone();
-            Box::pin(async move {
-                // Defer until we receive stop signal, i.e. a task that does nothing
-                stop_receiver
-                    .changed()
-                    .await
-                    .map_err(|e| anyhow::anyhow!(e))
-            })
-        }
-    };
-
-=======
->>>>>>> 8c661fea
     // =========== Recover block number to start from and assert that it's consistent with other components ===========
 
     // this will be the starting block
@@ -406,7 +356,7 @@
         l1_transactions_sender,
         next_l1_priority_id,
     )
-    .await;
+        .await;
     let l1_watcher_task: BoxFuture<anyhow::Result<()>> = match l1_watcher {
         Ok(l1_watcher) => Box::pin(l1_watcher.run()),
         Err(err) => {
@@ -458,9 +408,8 @@
         .await
         .expect("Failed to read L1 state");
 
-<<<<<<< HEAD
     let last_committed_batch_metadata = proof_storage
-        .get_proof(last_committed_batch_number)
+        .get(l1_state.last_committed_batch)
         .expect("Failed to get last committed block from proof storage")
         .map(|proof| proof.batch);
 
@@ -473,13 +422,6 @@
         (0, genesis_stored_batch_info())
     };
 
-=======
-    // todo: this will not hold when we do proper batching,
-    //  but both number are needed to initialize the batcher
-    //  (it needs to know until what block to skip, and it also needs to know the batch number to start with)
-    //  potential solution: modify batcher persistence to also store block range per batch - and use it to recover that block number
-    let last_committed_block_number = l1_state.last_committed_batch;
->>>>>>> 8c661fea
     let last_stored_batch_with_proof = proof_storage.latest_stored_batch_number().unwrap_or(0);
 
     tracing::info!(
@@ -513,10 +455,6 @@
     tracing::info!("Initializing Batcher");
     let batcher_task = {
         let batcher = Batcher::new(
-<<<<<<< HEAD
-=======
-            l1_state.last_committed_batch + 1,
->>>>>>> 8c661fea
             genesis_config.chain_id,
             last_committed_block_number + 1,
             repositories_persisted_block,
@@ -584,8 +522,8 @@
         &proof_storage,
         batch_for_snark_sender.clone(),
     )
-    .await
-    .expect("Failed to reschedule committed batches for SNARK proving");
+        .await
+        .expect("Failed to reschedule committed batches for SNARK proving");
 
     let snark_job_manager =
         SnarkJobManager::new(batch_for_snark_receiver, batch_for_l1_proving_sender);
@@ -738,8 +676,8 @@
 
     l1_state: L1State,
 ) -> (
-    impl Future<Output = Result<()>>,
-    impl Future<Output = Result<()>>,
+    impl Future<Output=Result<()>>,
+    impl Future<Output=Result<()>>,
 ) {
     let l1_committer = run_l1_sender(
         batch_for_commit_receiver,
