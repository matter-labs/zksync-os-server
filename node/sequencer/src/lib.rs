--- conflicted
+++ resolved
@@ -229,10 +229,8 @@
     prover_api_config: ProverApiConfig,
 ) {
     let node_version: semver::Version = NODE_VERSION.parse().unwrap();
-<<<<<<< HEAD
     let is_external_node = sequencer_config.block_replay_download_address.is_some();
-    let genesis = Genesis::new(genesis_config.genesis_input_path);
-=======
+
     let l1_provider = DynProvider::new(
         ProviderBuilder::new()
             .connect(&l1_sender_config.l1_api_url)
@@ -255,7 +253,6 @@
         l1_provider.clone(),
         l1_state.diamond_proxy,
     );
->>>>>>> 9cc9a9c7
 
     // =========== Boilerplate - initialize components that don't need state recovery or channels ===========
     tracing::info!("Initializing BlockReplayStorage");
