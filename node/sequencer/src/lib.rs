--- conflicted
+++ resolved
@@ -52,15 +52,11 @@
 // todo: clean up list of fields passed; split into two function (canonization and sequencing)
 pub async fn run_sequencer_actor(
     block_to_start: u64,
-<<<<<<< HEAD
 
     batcher_sink: Sender<(BatchOutput, ReplayRecord)>,
     tree_sink: Sender<BatchOutput>,
 
-    mempool: Mempool,
-=======
     mempool: DynPool,
->>>>>>> b81a0019
     state: StateHandle,
     wal: BlockReplayStorage,
     repositories: RepositoryManager,
@@ -88,17 +84,10 @@
                 tracing::info!(
                     block = bn,
                     cmd = cmd.to_string(),
-<<<<<<< HEAD
                     "▶ starting command"
                 );
                 let (batch_out, replay) =
-                    execute_block(cmd, Box::pin(mempool.clone()), state.clone(), sequencer_config.max_transactions_in_block)
-=======
-                    "▶ starting - executing..."
-                );
-                let (batch_out, replay) =
-                    execute_block(cmd, Box::into_pin(mempool.clone()), state.clone())
->>>>>>> b81a0019
+                    execute_block(cmd, Box::into_pin(mempool.clone()), state.clone(), sequencer_config.max_transactions_in_block)
                         .await
                         .context("execute_block")?;
                 tracing::info!(
