#![feature(allocator_api)]
#![allow(incomplete_features)]
#![feature(generic_const_exprs)]

pub mod api;
pub mod batcher;
pub mod block_replay_storage;
pub mod config;
pub mod execution;
mod metrics;
pub mod model;
pub mod prover_api;
mod prover_input_generator;
pub mod repositories;
pub mod reth_state;
pub mod tree_manager;
mod util;

use crate::api::run_jsonrpsee_server;
use crate::batcher::Batcher;
use crate::block_replay_storage::{BlockReplayColumnFamily, BlockReplayStorage};
use crate::config::{
    BatcherConfig, GenesisConfig, MempoolConfig, ProverApiConfig, ProverInputGeneratorConfig,
    RpcConfig, SequencerConfig,
};
use crate::execution::{
    block_context_provider::BlockContextProvider, block_executor::execute_block,
};
use crate::metrics::GENERAL_METRICS;
use crate::model::batches::{BatchEnvelope, FriProof, ProverInput};
use crate::prover_api::fake_provers_pool::FakeProversPool;
use crate::prover_api::gapless_committer::GaplessCommitter;
use crate::prover_api::proof_storage::{ProofColumnFamily, ProofStorage};
use crate::prover_api::prover_job_manager::ProverJobManager;
use crate::prover_api::prover_server;
use crate::prover_input_generator::ProverInputGenerator;
use crate::repositories::RepositoryManager;
use crate::repositories::api_interface::ApiRepository;
use crate::reth_state::ZkClient;
use crate::tree_manager::TreeManager;
use anyhow::{Context, Result};
use futures::future::BoxFuture;
use futures::stream::{BoxStream, StreamExt};
use model::blocks::{BlockCommand, ProduceCommand, ReplayRecord};
use std::path::Path;
use std::sync::Arc;
use std::time::Duration;
use tokio::sync::mpsc::Sender;
use tokio::sync::watch;
use tokio::time::Instant;
use zk_os_forward_system::run::{BatchOutput as BlockOutput, BatchOutput};
use zksync_os_l1_sender::config::L1SenderConfig;
use zksync_os_l1_sender::{L1Sender, L1SenderHandle};
use zksync_os_l1_watcher::{L1Watcher, L1WatcherConfig};
use zksync_os_state::{StateConfig, StateHandle};
use zksync_os_types::forced_deposit_transaction;
use zksync_storage::RocksDB;

const BLOCK_REPLAY_WAL_DB_NAME: &str = "block_replay_wal";
const TREE_DB_NAME: &str = "tree";
const PROOF_STORAGE_DB_NAME: &str = "proofs";
const REPOSITORY_DB_NAME: &str = "repository";

#[allow(clippy::too_many_arguments)]
pub async fn run_sequencer_actor(
    starting_block: u64,

    batcher_sink: Sender<(BlockOutput, ReplayRecord)>,
    tree_sink: Sender<BlockOutput>,

    mut command_block_context_provider: BlockContextProvider,
    state: StateHandle,
    wal: BlockReplayStorage,
    repositories: RepositoryManager,
    sequencer_config: SequencerConfig,
) -> Result<()> {
    let mut stream = command_source(
        &wal,
        starting_block,
        sequencer_config.block_time,
        sequencer_config.max_transactions_in_block,
    );

    while let Some(cmd) = stream.next().await {
        // todo: also report full latency between command invocations
        let block_number = cmd.block_number();

        tracing::info!(
            block_number,
            cmd = cmd.to_string(),
            "▶ starting command. Turning into PreparedCommand.."
        );
        let mut stage_started_at = Instant::now();

        let prepared_cmd = command_block_context_provider.process_command(cmd)?;

        tracing::debug!(
            block_number,
            starting_l1_priority_id = prepared_cmd.starting_l1_priority_id,
            "▶ Prepared command in {:?}. Executing..",
            stage_started_at.elapsed()
        );
        stage_started_at = Instant::now();

        let (block_output, replay_record, purged_txs) = execute_block(prepared_cmd, state.clone())
            .await
            .context("execute_block")?;

        tracing::info!(
            block_number,
            transactions = replay_record.transactions.len(),
            preimages = block_output.published_preimages.len(),
            storage_writes = block_output.storage_writes.len(),
            "▶ Executed after {:?}. Adding to state...",
            stage_started_at.elapsed()
        );
        stage_started_at = Instant::now();

        state.add_block_result(
            block_number,
            block_output.storage_writes.clone(),
            block_output
                .published_preimages
                .iter()
                .map(|(k, v, _)| (*k, v)),
        )?;

        tracing::debug!(
            block_number,
            "▶ Added to state in {:?}. Adding to repos...",
            stage_started_at.elapsed()
        );
        stage_started_at = Instant::now();

        // todo: do not call if api is not enabled.
        repositories
            .populate_in_memory_blocking(block_output.clone(), replay_record.transactions.clone())
            .await;

        tracing::debug!(
            block_number,
            "▶ Added to repos in {:?}. Reporting back to block_transaction_provider (mempools)...",
            stage_started_at.elapsed()
        );

        stage_started_at = Instant::now();

        // TODO: would updating mempool in parallel with state make sense?
        command_block_context_provider.on_canonical_state_change(&block_output, &replay_record);
        let purged_txs_hashes = purged_txs.into_iter().map(|(hash, _)| hash).collect();
        command_block_context_provider.remove_txs(purged_txs_hashes);

        tracing::debug!(
            block_number,
            "▶ Reported to block_transaction_provider in {:?}. Adding to wal...",
            stage_started_at.elapsed()
        );

        stage_started_at = Instant::now();

        wal.append_replay(replay_record.clone());

        tracing::debug!(
            block_number,
            "▶ Added to wal and canonized in {:?}. Sending to sinks...",
            stage_started_at.elapsed()
        );
        stage_started_at = Instant::now();

        batcher_sink
            .send((block_output.clone(), replay_record))
            .await?;
        tree_sink.send(block_output).await?;

        tracing::info!(
            block_number,
            "✔ sent to sinks in {:?}",
            stage_started_at.elapsed()
        );

        GENERAL_METRICS.block_number[&"execute"].set(block_number);
    }
    Ok::<(), anyhow::Error>(())
}

/// In decentralized case, consensus will provide a stream of
/// interleaved Replay and Produce commands instead.
/// Currently it's a stream of Replays followed by Produces
fn command_source(
    block_replay_wal: &BlockReplayStorage,
    block_to_start: u64,
    block_time: Duration,
    max_transactions_in_block: usize,
) -> BoxStream<BlockCommand> {
    let last_block_in_wal = block_replay_wal.latest_block().unwrap_or(0);
    tracing::info!(last_block_in_wal, "Last block in WAL: {last_block_in_wal}");
    tracing::info!(block_to_start, "block_to_start: {block_to_start}");

    // Stream of replay commands from WAL
    let replay_wal_stream: BoxStream<BlockCommand> =
        Box::pin(block_replay_wal.replay_commands_from(block_to_start));

    // Combined source: run WAL replay first, then produce blocks from mempool
    let produce_stream: BoxStream<BlockCommand> =
        futures::stream::unfold(last_block_in_wal + 1, move |block_number| async move {
            Some((
                BlockCommand::Produce(ProduceCommand {
                    block_number,
                    block_time,
                    max_transactions_in_block,
                }),
                block_number + 1,
            ))
        })
        .boxed();
    let stream = replay_wal_stream.chain(produce_stream);
    stream.boxed()
}

#[allow(clippy::too_many_arguments)]
pub async fn run(
    stop_receiver: watch::Receiver<bool>,
    genesis_config: GenesisConfig,
    rpc_config: RpcConfig,
    mempool_config: MempoolConfig,
    sequencer_config: SequencerConfig,
    l1_sender_config: L1SenderConfig,
    l1_watcher_config: L1WatcherConfig,
    batcher_config: BatcherConfig,
    prover_input_generator_config: ProverInputGeneratorConfig,
    prover_api_config: ProverApiConfig,
) {
    // todo: decide on an approach to configuration to stop having to set up the same parameters in
    //       multiple places
    let bridgehub_address = l1_watcher_config.bridgehub_address;

    // ======= Boilerplate - Initialize async channels  ===========

    // Channel between `BlockExecutor` and `Batcher`
    let (blocks_for_batcher_sender, blocks_for_batcher_receiver) =
        tokio::sync::mpsc::channel::<(BatchOutput, ReplayRecord)>(10);

    // Channel between `BlockExecutor` and `TreeManager`
    let (tree_sender, tree_receiver) = tokio::sync::mpsc::channel::<BatchOutput>(10);

    // Channel between `Batcher` and `ProverInputGenerator`
    let (batch_replay_data_sender, batch_replay_data_receiver) =
        tokio::sync::mpsc::channel::<BatchEnvelope<Vec<ReplayRecord>>>(10);

    // Channel between `ProverInputGenerator` and `ProverAPI`
    let (batch_for_proving_sender, batch_for_prover_receiver) =
        tokio::sync::mpsc::channel::<BatchEnvelope<ProverInput>>(10);

    let (batch_with_proof_sender, batch_with_proof_receiver) =
        tokio::sync::mpsc::channel::<BatchEnvelope<FriProof>>(10);

    // =========== Boilerplate - initialize components that don't need state recovery  ===========
    tracing::info!("Initializing BlockReplayStorage");
    let block_replay_storage_rocks_db = RocksDB::<BlockReplayColumnFamily>::new(
        &sequencer_config
            .rocks_db_path
            .join(BLOCK_REPLAY_WAL_DB_NAME),
    )
    .expect("Failed to open BlockReplayWAL")
    .with_sync_writes();
    let block_replay_storage =
        BlockReplayStorage::new(block_replay_storage_rocks_db, genesis_config.chain_id);

    tracing::info!("Initializing StateHandle");
    let state_handle = StateHandle::new(StateConfig {
        erase_storage_on_start: false,
        blocks_to_retain_in_memory: sequencer_config.blocks_to_retain_in_memory,
        rocks_db_path: sequencer_config.rocks_db_path.clone(),
    });

    tracing::info!("Initializing RepositoryManager");
    let repositories = RepositoryManager::new(
        sequencer_config.blocks_to_retain_in_memory,
        sequencer_config.rocks_db_path.join(REPOSITORY_DB_NAME),
    );
    let proof_storage_db = RocksDB::<ProofColumnFamily>::new(
        &sequencer_config.rocks_db_path.join(PROOF_STORAGE_DB_NAME),
    )
    .expect("Failed to open ProofStorageDB");

    tracing::info!("Initializing ProofStorage");
    let proof_storage = ProofStorage::new(proof_storage_db);

    tracing::info!("Initializing mempools");
    let (l1_mempool, l2_mempool) = zksync_os_mempool::in_memory(
        ZkClient::new(
            repositories.clone(),
            state_handle.clone(),
            genesis_config.chain_id,
        ),
        forced_deposit_transaction(),
        mempool_config.max_tx_input_bytes,
    );

    tracing::info!("Initializing TreeManager");
    let tree_wrapper = TreeManager::tree_wrapper(Path::new(
        &sequencer_config.rocks_db_path.join(TREE_DB_NAME),
    ));
    let (tree_manager, persistent_tree) = TreeManager::new(tree_wrapper.clone(), tree_receiver);

    tracing::info!("Initializing L1Watcher");
    let l1_watcher = L1Watcher::new(
        l1_watcher_config,
        l1_mempool.clone(),
        genesis_config.chain_id,
    )
    .await;
    let l1_watcher_task: BoxFuture<anyhow::Result<()>> = match l1_watcher {
        Ok(l1_watcher) => Box::pin(l1_watcher.run()),
        Err(err) => {
            tracing::error!(?err, "failed to start L1 watcher; proceeding without it");
            let mut stop_receiver = stop_receiver.clone();
            Box::pin(async move {
                // Defer until we receive stop signal, i.e. a task that does nothing
                stop_receiver
                    .changed()
                    .await
                    .map_err(|e| anyhow::anyhow!(e))
            })
        }
    };

    // =========== Recover block number to start from and assert that it's consistent with other components ===========

    // this will be the starting block
    let storage_map_compacted_block = state_handle.compacted_block_number();

    // only reading these for assertions
    let repositories_persisted_block = repositories.get_latest_block();
    let wal_block = block_replay_storage.latest_block().unwrap_or(0);
    let tree_last_processed_block = tree_manager
        .last_processed_block()
        .expect("cannot read tree last processed block after initialization");

    tracing::info!(
        storage_map_block = storage_map_compacted_block,
        wal_block = wal_block,
        canonized_block = repositories.get_latest_block(),
        tree_last_processed_block = tree_last_processed_block,
        "▶ Sequencer will start from block {}",
        storage_map_compacted_block + 1
    );

    let starting_block = storage_map_compacted_block + 1;

    assert!(
        wal_block >= storage_map_compacted_block
            && repositories_persisted_block >= storage_map_compacted_block
            && tree_last_processed_block >= storage_map_compacted_block
            && tree_last_processed_block <= wal_block
            && repositories_persisted_block <= wal_block,
        "Block numbers are inconsistent on startup!"
    );

    // ========== Initialize BlockContextProvider and its state ===========
    tracing::info!("Initializing BlockContextProvider");

    let first_replay_record = block_replay_storage.get_replay_record(starting_block);
    assert!(
        first_replay_record.is_some() || starting_block == 1,
        "Unless it's a new chain, replay record must exist"
    );

    let next_l1_priority_id = first_replay_record
        .as_ref()
        .map_or(0, |record| record.starting_l1_priority_id);
    let block_hashes_for_next_block = first_replay_record
        .as_ref()
        .map(|record| record.block_context.block_hashes)
        .unwrap_or_default(); // TODO: take into account genesis block hash.
    let command_block_context_provider = BlockContextProvider::new(
        next_l1_priority_id,
        l1_mempool,
        l2_mempool.clone(),
        block_hashes_for_next_block,
        genesis_config.chain_id,
    );

    if !batcher_config.subsystem_enabled {
        tracing::error!(
            "!!! Batcher subsystem disabled via configuration. This mode is only recommended for running tree loadtest."
        );
        unimplemented!("Running without batcher is not supported at the moment.");
        // let mut blocks_receiver = blocks_for_batcher_receiver;
        // async move {
        //     while blocks_receiver.recv().await.is_some() {
        //         // Drop messages silently to prevent backpressure
        //     }
        //     Ok::<(), anyhow::Error>(())
        // }
        // .boxed()
    }
    tracing::info!("Initializing batcher subsystem");
    // ========== Initialize L1 sender ===========
    tracing::info!("Initializing L1 sender");
    let (l1_sender, l1_sender_handle, last_committed_batch_number): (
        L1Sender,
        L1SenderHandle,
        u64,
    ) = L1Sender::new(l1_sender_config, genesis_config.chain_id).await.expect(
        "Failed to initialize L1Sender. Consider disabling batcher subsystem via configuration.",
    );

    // todo: this will not hold when we do proper batching,
    //  but both number are needed to initialize the batcher
    //  (it needs to know until what block to skip, and it also needs to know the batch number to start with)
    //  potential solution: modify batcher persistence to also store block range per batch - and use it to recover that block number
    let last_committed_block_number = last_committed_batch_number;
    let last_stored_batch_with_proof = proof_storage.latest_stored_batch_number().unwrap_or(0);

    tracing::info!(
        last_committed_batch_number,
        last_committed_block_number,
        last_stored_batch_with_proof,
        "L1 sender initialized"
    );
    assert!(
        last_committed_block_number <= wal_block
            && last_committed_block_number >= storage_map_compacted_block
            && last_stored_batch_with_proof >= last_committed_batch_number,
        "L1 sender last committed block number is inconsistent with WAL or storage map"
    );

    // ========== Initialize Batcher ===========
    tracing::info!("Initializing Batcher");
    let batcher_task = {
        let batcher = Batcher::new(
            last_committed_batch_number + 1,
            genesis_config.chain_id,
            sequencer_config.rocks_db_path.clone(),
            blocks_for_batcher_receiver,
            batch_replay_data_sender,
            persistent_tree.clone(),
        );
        Box::pin(batcher.run_loop())
    };

    tracing::info!("Initializing ProverInputGenerator");
    let prover_input_generator_task = {
        let prover_input_generator = ProverInputGenerator::new(
            prover_input_generator_config.logging_enabled,
            prover_input_generator_config.maximum_in_flight_blocks,
            batch_replay_data_receiver,
            batch_for_proving_sender,
            persistent_tree,
            state_handle.clone(),
        );
        Box::pin(prover_input_generator.run_loop())
    };

    // ======= Initialize Prover Api Server========

    let fri_prover_job_manager = Arc::new(ProverJobManager::new(
        batch_for_prover_receiver,
        batch_with_proof_sender,
        prover_api_config.job_timeout,
    ));

    let prover_gapless_committer = GaplessCommitter::new(
        last_committed_batch_number + 1,
        batch_with_proof_receiver,
        proof_storage.clone(),
        l1_sender_handle,
    );

    let prover_server_task = Box::pin(prover_server::run(
        fri_prover_job_manager.clone(),
        proof_storage,
        prover_api_config.address,
    ));

    let fake_provers_task_optional: BoxFuture<anyhow::Result<()>> =
        if prover_api_config.fake_provers.enabled {
            tracing::info!(
                workers = prover_api_config.fake_provers.workers,
                compute_time = ?prover_api_config.fake_provers.compute_time,
                min_task_age = ?prover_api_config.fake_provers.min_age,
                "Initializing FakeProversPool"
            );
            let fake_provers_pool = FakeProversPool::new(
                fri_prover_job_manager.clone(),
                prover_api_config.fake_provers.workers,
                prover_api_config.fake_provers.compute_time,
                prover_api_config.fake_provers.min_age,
            );
            Box::pin(fake_provers_pool.run())
        } else {
            // noop task
            let mut stop_receiver = stop_receiver.clone();
            Box::pin(async move {
                // Defer until we receive stop signal, i.e. a task that does nothing
                stop_receiver
                    .changed()
                    .await
                    .map_err(|e| anyhow::anyhow!(e))
            })
        };

    // ======= Run tasks ===========

    tokio::select! {
        // ── Sequencer task ───────────────────────────────────────────────
        res = run_sequencer_actor(
            starting_block,
            blocks_for_batcher_sender,
            tree_sender,
            command_block_context_provider,
            state_handle.clone(),
            block_replay_storage.clone(),
            repositories.clone(),
            sequencer_config
        ) => {
            match res {
                Ok(_)  => tracing::warn!("Sequencer server unexpectedly exited"),
                Err(e) => tracing::error!("Sequencer server failed: {e:#}"),
            }
        }

        // todo: only start after the sequencer caught up?
        res = run_jsonrpsee_server(
            rpc_config,
<<<<<<< HEAD
            bridgehub_address,
=======
            genesis_config.clone(),
>>>>>>> d809c63a
            repositories.clone(),
            state_handle.clone(),
            l2_mempool,
            block_replay_storage.clone()
        ) => {
            match res {
                Ok(_)  => tracing::warn!("JSON-RPC server unexpectedly exited"),
                Err(e) => tracing::error!("JSON-RPC server failed: {e:#}"),
            }
        }

        res = tree_manager.run_loop() => {
            match res {
                Ok(_)  => tracing::warn!("TREE server unexpectedly exited"),
                Err(e) => tracing::error!("TREE server failed: {e:#}"),
            }
        }

        res = l1_watcher_task => {
            match res {
                Ok(_)  => tracing::warn!("L1 watcher unexpectedly exited"),
                Err(e) => tracing::error!("L1 watcher failed: {e:#}"),
            }
        }

        // == batcher tasks ==
        res = batcher_task => {
            match res {
                Ok(_)  => tracing::warn!("Batcher task exited"),
                Err(e) => tracing::error!("Batcher task failed: {e:#}"),
            }
        }
        res = prover_input_generator_task => {
            match res {
                Ok(_)  => tracing::warn!("ProverInputGenerator task exited"),
                Err(e) => tracing::error!("ProverInputGenerator task failed: {e:#}"),
            }
        }

        res = prover_server_task => {
            match res {
                Ok(_)  => tracing::warn!("prover_server_job task exited"),
                Err(e) => tracing::error!("prover_server_job task failed: {e:#}"),
            }
        }

        res = prover_gapless_committer.run() => {
            match res {
                Ok(_)  => tracing::warn!("prover_gapless_committer task exited"),
                Err(e) => tracing::error!("prover_gapless_committer task failed: {e:#}"),
            }
        }

        res = fake_provers_task_optional => {
            match res {
                Ok(_)  => tracing::warn!("fake_provers_task_optional task exited"),
                Err(e) => tracing::error!("fake_provers_task_optional task failed: {e:#}"),
            }
        }

        res = l1_sender.run() => {
            match res {
                Ok(_)  => tracing::warn!("L1 sender unexpectedly exited"),
                Err(e) => tracing::error!("L1 sender failed: {e:#}"),
            }
        }

        _ = state_handle.collect_state_metrics(Duration::from_secs(2)) => {
            tracing::warn!("collect_state_metrics unexpectedly exited")
        }
        _ = state_handle.compact_periodically(Duration::from_millis(100)) => {
            tracing::warn!("compact_periodically unexpectedly exited")
        }
        _ = repositories.run_persist_loop() => {
            tracing::warn!("repositories.run_persist_loop() unexpectedly exited")
        }
    }
}<|MERGE_RESOLUTION|>--- conflicted
+++ resolved
@@ -524,11 +524,8 @@
         // todo: only start after the sequencer caught up?
         res = run_jsonrpsee_server(
             rpc_config,
-<<<<<<< HEAD
+            genesis_config.clone(),
             bridgehub_address,
-=======
-            genesis_config.clone(),
->>>>>>> d809c63a
             repositories.clone(),
             state_handle.clone(),
             l2_mempool,
