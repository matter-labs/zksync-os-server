--- conflicted
+++ resolved
@@ -36,12 +36,7 @@
 use crate::prover_api::proof_storage::{ProofColumnFamily, ProofStorage};
 use crate::prover_api::prover_server;
 use crate::prover_api::snark_job_manager::{FakeSnarkProver, SnarkJobManager};
-<<<<<<< HEAD
 use crate::prover_input_generator::ProverInputGenerator;
-use crate::repositories::RepositoryManager;
-=======
-use crate::prover_input_generator::{ProverInputGenerator, ProverInputGeneratorBatchData};
->>>>>>> 92a90fa8
 use crate::reth_state::ZkClient;
 use crate::tree_manager::TreeManager;
 use crate::util::peekable_receiver::PeekableReceiver;
@@ -108,7 +103,8 @@
         );
         let stage_started_at = Instant::now();
 
-        let prepared_command = command_block_context_provider.prepare_command(cmd).await?;
+        let (prepared_command, prev_block_timestamp) =
+            command_block_context_provider.prepare_command(cmd).await?;
 
         tracing::debug!(
             block_number,
@@ -119,7 +115,7 @@
         let stage_started_at = Instant::now();
 
         let (block_output, replay_record, purged_txs) =
-            execute_block(prepared_command, state.clone())
+            execute_block(prepared_command, state.clone(), prev_block_timestamp)
                 .await
                 .map_err(|dump| {
                     let error = anyhow::anyhow!("{}", dump.error);
