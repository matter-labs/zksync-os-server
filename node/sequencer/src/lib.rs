--- conflicted
+++ resolved
@@ -17,12 +17,7 @@
 mod util;
 
 use crate::api::run_jsonrpsee_server;
-<<<<<<< HEAD
-use crate::batcher::util::genesis_stored_batch_info;
-use crate::batcher::{Batcher, BatcherLastBlockData};
-=======
 use crate::batcher::Batcher;
->>>>>>> 49278c3c
 use crate::block_replay_storage::{BlockReplayColumnFamily, BlockReplayStorage};
 use crate::config::{
     BatcherConfig, MempoolConfig, ProverApiConfig, ProverInputGeneratorConfig, RpcConfig,
@@ -424,23 +419,8 @@
             last_committed_batch_number + 1,
             sequencer_config.rocks_db_path.clone(),
             blocks_for_batcher_receiver,
-<<<<<<< HEAD
-            batch_sender,
-            l1_sender_handle,
-            state_handle.clone(),
-            persistent_tree,
-            last_committed_batch_number,
-            batcher_config.logging_enabled,
-            batcher_config.maximum_in_flight_blocks,
-            genesis_stored_batch_info,
-            BatcherLastBlockData {
-                number: 0,
-                timestamp: 0,
-            },
-=======
             batch_replay_data_sender,
             persistent_tree.clone(),
->>>>>>> 49278c3c
         );
         Box::pin(batcher.run_loop())
     };
