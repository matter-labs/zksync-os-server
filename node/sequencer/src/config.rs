--- conflicted
+++ resolved
@@ -74,11 +74,6 @@
     /// Setting this makes the node into an external node.
     #[config(default_t = None)]
     pub block_replay_download_address: Option<String>,
-<<<<<<< HEAD
-=======
-
-    /// If set - initialize the configs based off the values from the yaml files from that directory.
-    pub zkstack_cli_config_dir: Option<String>,
 
     /// Max gas used per block
     #[config(default_t = 100_000_000)]
@@ -87,7 +82,6 @@
     /// Max pubdata bytes per block
     #[config(default_t = 110_000)]
     pub block_pubdata_limit_bytes: u64,
->>>>>>> 04dc8591
 }
 
 #[derive(Clone, Debug, DescribeConfig, DeserializeConfig)]
