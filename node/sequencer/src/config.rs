--- conflicted
+++ resolved
@@ -27,8 +27,6 @@
     /// Maximum number of logs that can be returned in a response
     #[config(default_t = 20_000)]
     pub max_logs_per_response: usize,
-<<<<<<< HEAD
-=======
 }
 
 #[derive(Clone, Debug, DescribeConfig, DeserializeConfig)]
@@ -37,7 +35,6 @@
     /// Max input size of a transaction to be accepted by mempool
     #[config(default_t = 128 * 1024 * 1024)]
     pub max_tx_input_bytes: usize,
->>>>>>> 32d7663a
 }
 
 #[derive(Clone, Debug, DescribeConfig, DeserializeConfig)]
