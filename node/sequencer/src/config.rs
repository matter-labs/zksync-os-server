--- conflicted
+++ resolved
@@ -54,22 +54,16 @@
 #[config(derive(Default))]
 pub struct BatcherConfig {
     /// Whether to run the batcher (prover input generator) or not.
-<<<<<<< HEAD
     /// As it relies on in-memory tree, blockchain will need to replay all blocks on every restart.
-    #[config(default_t = false)]
-=======
-    /// As it relies on in-memory tree, blockchain will need to replay all blocks on every restart
     #[config(default_t = true)]
->>>>>>> 9fcaf32b
     pub component_enabled: bool,
 
     /// Whether to enable debug output in RiscV binary.
     /// Also known as app.bin vs app_logging_enabled.bin
     #[config(default_t = false)]
     pub logging_enabled: bool,
-<<<<<<< HEAD
 
-    #[config(default_t = 5)]
+    #[config(default_t = 1)]
     pub num_workers: usize,
 }
 
@@ -92,9 +86,7 @@
     ///   which propagates up to block production.
     /// * Each unproved block holds its entire prover-input blob in RAM, so this
     ///   value must remain bounded.
-    /// 
+    ///
     #[config(default_t = 1000)]
     pub max_unproved_blocks: usize,
-=======
->>>>>>> 9fcaf32b
 }