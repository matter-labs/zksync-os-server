use smart_config::{DescribeConfig, DeserializeConfig};
use std::{path::PathBuf, time::Duration};

#[derive(Clone, Debug, DescribeConfig, DeserializeConfig)]
#[config(derive(Default))]
pub struct RpcConfig {
    /// JSON-RPC address to listen on. Only http is currently supported.
    #[config(default_t = "127.0.0.1:3050".into())]
    pub address: String,

    /// Max size of a transaction to be accepted by API
    #[config(default_t = 128000)]
    pub max_tx_size_bytes: usize,

    /// Maximal gap between the nonce of the last executed block and the nonce being submitted
    #[config(default_t = 1000)]
    pub max_nonce_ahead: u32,

    /// Gas limit of transactions executed via eth_call
    #[config(default_t = 10000000)]
    pub eth_call_gas: usize,

    /// Number of concurrent API connections (passed to jsonrpsee, default value there is 128)
    #[config(default_t = 1000)]
    pub max_connections: u32,
}


#[derive(Clone, Debug, DescribeConfig, DeserializeConfig)]
#[config(derive(Default))]
pub struct SequencerConfig {
    /// Min number of blocks to retain in memory
    /// it defines the blocks for which the node can handle API requests
    /// older blocks will be compacted into RocksDb - and thus unavailable for `eth_call`.
    ///
    /// Currently, it affects both the storage logs (see `state` crate)
    /// and repositories (see `repositories` package in this crate)
    #[config(default_t = 512)]
    pub blocks_to_retain_in_memory: usize,

    /// Path to the directory for persistence (eg RocksDB) - will contain both state and repositories' DBs
    #[config(default_t = "./db/node1".into())]
    pub rocks_db_path: PathBuf,

    /// Defines the block time for the sequencer.
    #[config(default_t = Duration::from_millis(100))]
    pub block_time: Duration,

<<<<<<< HEAD
    #[config(default_t = 3312)]
    pub prometheus_exporter_port: u16,
=======
    /// Max number of transactions in a block.
    #[config(default_t = 1000)]
    pub max_transactions_in_block: usize
}

#[derive(Clone, Debug, DescribeConfig, DeserializeConfig)]
#[config(derive(Default))]
pub struct BatcherConfig {

    /// Whether to run the batcher (prover input generator) or not.
    /// As it relies on in-memory tree, blockchain will need to replay all blocks on every restart
    #[config(default_t = false)]
    pub component_enabled: bool,

    /// Whether to enable debug output in RiscV binary.
    /// Also known as app.bin vs app_logging_enabled.bin
    #[config(default_t = false)]
    pub logging_enabled: bool,

>>>>>>> 9da4bbc9
}<|MERGE_RESOLUTION|>--- conflicted
+++ resolved
@@ -46,10 +46,9 @@
     #[config(default_t = Duration::from_millis(100))]
     pub block_time: Duration,
 
-<<<<<<< HEAD
     #[config(default_t = 3312)]
     pub prometheus_exporter_port: u16,
-=======
+
     /// Max number of transactions in a block.
     #[config(default_t = 1000)]
     pub max_transactions_in_block: usize
@@ -69,5 +68,4 @@
     #[config(default_t = false)]
     pub logging_enabled: bool,
 
->>>>>>> 9da4bbc9
 }