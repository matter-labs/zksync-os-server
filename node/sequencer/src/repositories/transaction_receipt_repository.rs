--- conflicted
+++ resolved
@@ -1,15 +1,10 @@
 use crate::CHAIN_ID;
 use alloy::consensus::transaction::TransactionInfo;
-<<<<<<< HEAD
-use alloy::consensus::{Receipt, ReceiptEnvelope, ReceiptWithBloom, Transaction, TxType};
-use alloy::primitives::{Address, BlockHash, LogData, B256};
-=======
 use alloy::consensus::{
     Receipt, ReceiptEnvelope, ReceiptWithBloom, Signed, Transaction, TxLegacy, TxType,
 };
-use alloy::primitives::{Address, BlockHash, TxHash, TxKind, U256};
+use alloy::primitives::{Address, BlockHash, LogData, TxHash, TxKind, B256, U256};
 use alloy::signers::Signature;
->>>>>>> 84d0d14b
 use dashmap::DashMap;
 use reth_primitives::Recovered;
 use std::sync::Arc;
@@ -59,16 +54,6 @@
     pub fn contains(&self, tx_hash: &Bytes32) -> bool {
         self.receipts.contains_key(tx_hash)
     }
-
-    pub fn get_by_block_number(&self, block_number: u64) -> Vec<TransactionApiData> {
-        self.receipts
-            .iter()
-            .filter_map(|entry| {
-                let tx_data = entry.value();
-                (tx_data.transaction.block_number == Some(block_number)).then(|| tx_data.clone())
-            })
-            .collect()
-    }
 }
 
 impl Default for TransactionReceiptRepository {
@@ -80,24 +65,47 @@
 pub fn l1_transaction_to_api_data(
     block_output: &BatchOutput,
     index: usize,
+    log_index: usize,
     tx: L1Transaction,
 ) -> TransactionApiData {
     let tx_hash = TxHash::from(tx.hash().0);
     let signer = Address::from(tx.common_data.sender.0);
     let to = tx.execute.contract_address.map(|c| Address::from(c.0));
-    let tx_output = block_output
-        .tx_results
+    let tx_output = block_output.tx_results[index].as_ref().ok().unwrap();
+    let logs = tx_output
+        .logs
         .iter()
-        .filter_map(|result| result.as_ref().ok())
-        .nth(index)
-        .expect("mismatch in number of transactions and results");
+        .enumerate()
+        .map(|(i, log)| {
+            let inner = alloy::primitives::Log {
+                address: Address::from(log.address.to_be_bytes()),
+                data: LogData::new(
+                    log.topics
+                        .iter()
+                        .map(|topic| B256::from(topic.as_u8_array()))
+                        .collect(),
+                    log.data.clone().into(),
+                )
+                .unwrap(),
+            };
+            alloy::rpc::types::Log {
+                inner,
+                block_hash: Some(BlockHash::default()), // todo
+                block_number: Some(block_output.header.number),
+                block_timestamp: Some(block_output.header.timestamp),
+                transaction_hash: Some(tx_hash),
+                transaction_index: Some(index as u64),
+                log_index: Some((log_index + i) as u64),
+                removed: false,
+            }
+        })
+        .collect::<Vec<_>>();
 
     let tx_receipt = Receipt {
         status: matches!(tx_output.execution_result, ExecutionResult::Success(_)).into(),
         // todo
         cumulative_gas_used: 7777,
-        // todo
-        logs: vec![],
+        logs,
     };
     let logs_bloom = tx_receipt.bloom_slow();
     let receipt_with_bloom = ReceiptWithBloom::new(tx_receipt, logs_bloom);
@@ -109,7 +117,7 @@
         transaction_hash: tx_hash,
         transaction_index: Some(index as u64),
         // block_hash: Some(BlockHash::from(block_output.header.hash())),
-        block_hash: Some(BlockHash::default()),
+        block_hash: Some(BlockHash::default()), // todo
         block_number: Some(block_output.header.number),
         gas_used: tx_output.gas_used,
         effective_gas_price: block_output.header.base_fee_per_gas as u128,
