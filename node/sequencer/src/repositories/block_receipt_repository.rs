use alloy::primitives::{Address, Bloom, TxHash, B256, B64, U256};
use alloy::rpc::types::Header;
use dashmap::DashMap;
use std::sync::Arc;
use zk_os_forward_system::run::output::BlockHeader;

/// In-memory repository of the most recent N `BatchOutput`s, keyed by block number.
///
/// Inserts must happen in strictly ascending order.
///
#[derive(Clone, Debug)]
pub struct BlockReceiptRepository {
    /// Map from block number → `BatchOutput`.
    receipts: Arc<DashMap<u64, (Header, Vec<TxHash>)>>,
}

impl BlockReceiptRepository {
    /// Create a new repository.
    pub fn new() -> Self {
        BlockReceiptRepository {
            receipts: Arc::new(DashMap::new()),
        }
    }

    /// Insert the `BatchOutput` for `block`.
    ///
    /// Must be called with `block == latest_block() + 1`.
    pub fn insert(&self, header: &BlockHeader, tx_hashes: Vec<TxHash>) {
        // Store the new receipt
        self.receipts
            .insert(header.number, (alloy_header(header), tx_hashes));
    }

    /// Retrieve the block header and tx hashes for `number`, if present.
    pub fn get_by_number(&self, number: u64) -> Option<(Header, Vec<TxHash>)> {
        self.receipts.get(&number).map(|r| r.value().clone())
    }

<<<<<<< HEAD
    pub fn remove_by_number(&self, number: u64) {
        self.receipts.remove(&number);
    }
}

fn alloy_header(header: &BlockHeader) -> Header {
    let inner = alloy::consensus::Header {
        parent_hash: B256::new(header.parent_hash.as_u8_array()),
        ommers_hash: B256::new(header.ommers_hash.as_u8_array()),
        beneficiary: Address::new(header.beneficiary.to_be_bytes()),
        state_root: B256::new(header.state_root.as_u8_array()),
        transactions_root: B256::new(header.transactions_root.as_u8_array()),
        receipts_root: B256::new(header.receipts_root.as_u8_array()),
        logs_bloom: Bloom::new(header.logs_bloom),
        difficulty: U256::from_be_bytes(header.difficulty.to_be_bytes::<32>()),
        number: header.number,
        gas_limit: header.gas_limit,
        gas_used: header.gas_used,
        timestamp: header.timestamp,
        extra_data: header.extra_data.to_vec().into(),
        mix_hash: B256::new(header.mix_hash.as_u8_array()),
        nonce: B64::new(header.nonce),
        base_fee_per_gas: Some(header.base_fee_per_gas),
        withdrawals_root: None,
        blob_gas_used: None,
        excess_blob_gas: None,
        parent_beacon_block_root: None,
        requests_hash: None,
    };
    Header {
        hash: header.hash().into(),
        inner,
        total_difficulty: None,
        size: None,
=======
    /// Retrieve the `BatchOutput` for `number`, if still retained.
    pub fn get_by_number(&self, number: u64) -> Option<(BatchOutput, Vec<TxHash>)> {
        self.receipts.get(&number).map(|r| r.value().clone())
>>>>>>> 32d7663a
    }
}<|MERGE_RESOLUTION|>--- conflicted
+++ resolved
@@ -8,7 +8,7 @@
 ///
 /// Inserts must happen in strictly ascending order.
 ///
-#[derive(Clone, Debug)]
+#[derive(Clone, Debug, Default)]
 pub struct BlockReceiptRepository {
     /// Map from block number → `BatchOutput`.
     receipts: Arc<DashMap<u64, (Header, Vec<TxHash>)>>,
@@ -17,9 +17,7 @@
 impl BlockReceiptRepository {
     /// Create a new repository.
     pub fn new() -> Self {
-        BlockReceiptRepository {
-            receipts: Arc::new(DashMap::new()),
-        }
+        BlockReceiptRepository::default()
     }
 
     /// Insert the `BatchOutput` for `block`.
@@ -36,7 +34,6 @@
         self.receipts.get(&number).map(|r| r.value().clone())
     }
 
-<<<<<<< HEAD
     pub fn remove_by_number(&self, number: u64) {
         self.receipts.remove(&number);
     }
@@ -71,10 +68,5 @@
         inner,
         total_difficulty: None,
         size: None,
-=======
-    /// Retrieve the `BatchOutput` for `number`, if still retained.
-    pub fn get_by_number(&self, number: u64) -> Option<(BatchOutput, Vec<TxHash>)> {
-        self.receipts.get(&number).map(|r| r.value().clone())
->>>>>>> 32d7663a
     }
 }