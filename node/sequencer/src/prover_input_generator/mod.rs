use crate::metrics::GENERAL_METRICS;
use anyhow::Result;
use futures::{StreamExt, TryStreamExt};
use std::collections::VecDeque;
use std::path::PathBuf;
use std::time::Duration;
use tokio::sync::mpsc::{Receiver, Sender};
use tokio_stream::wrappers::ReceiverStream;
use vise::{Buckets, Histogram, LabeledFamily, Metrics, Unit};
use zk_ee::common_structs::ProofData;
use zk_os_forward_system::run::test_impl::TxListSource;
<<<<<<< HEAD
use zk_os_forward_system::run::{StorageCommitment, generate_proof_input, BatchOutput};
=======
use zk_os_forward_system::run::{StorageCommitment, generate_proof_input};
use zksync_os_l1_sender::model::{BatchEnvelope, ProverInput};
>>>>>>> 8c661fea
use zksync_os_merkle_tree::{
    MerkleTreeForReading, MerkleTreeVersion, RocksDBWrapper, fixed_bytes_to_bytes32,
};
use zksync_os_state::StateHandle;
use zksync_os_storage_api::ReplayRecord;
use zksync_os_types::ZksyncOsEncode;

#[derive(Debug)]
pub struct ProverInputGeneratorBatchData {
    pub replay_records: Vec<ReplayRecord>,
    pub previous_block_timestamp: u64,
}

/// This component generates prover input from batch replay data
pub struct ProverInputGenerator {
    // == config ==
    bin_path: &'static str,
    maximum_in_flight_blocks: usize,

    // == plumbing ==
    // inbound
<<<<<<< HEAD
    block_receiver: Receiver<(BatchOutput, ReplayRecord)>,
=======
    batch_replay_data_receiver: Receiver<BatchEnvelope<ProverInputGeneratorBatchData>>,
>>>>>>> 8c661fea

    // outbound
    blocks_for_batcher_sender: Sender<(BatchOutput, ReplayRecord, ProverInput)>,

    // dependencies
    persistent_tree: MerkleTreeForReading<RocksDBWrapper>,
    state_handle: StateHandle,
}

impl ProverInputGenerator {
    #[allow(clippy::too_many_arguments)]
    pub fn new(
        // == config ==
        enable_logging: bool,
        maximum_in_flight_blocks: usize,

        // == plumbing ==
<<<<<<< HEAD
        block_receiver: Receiver<(BatchOutput, ReplayRecord)>,
        blocks_for_batcher_sender: Sender<(BatchOutput, ReplayRecord, ProverInput)>,
=======
        batch_replay_data_receiver: Receiver<BatchEnvelope<ProverInputGeneratorBatchData>>,
        batch_for_proving_sender: Sender<BatchEnvelope<ProverInput>>,
>>>>>>> 8c661fea

        // == dependencies ==
        persistent_tree: MerkleTreeForReading<RocksDBWrapper>,
        state_handle: StateHandle,
    ) -> Self {
        // Use path relative to crate's Cargo.toml to ensure consistent pathing in different contexts
        let bin_path = if enable_logging {
            concat!(
            env!("CARGO_MANIFEST_DIR"),
            "/../../server_app_logging_enabled.bin"
            )
        } else {
            concat!(env!("CARGO_MANIFEST_DIR"), "/../../server_app.bin")
        };

        Self {
            block_receiver,
            blocks_for_batcher_sender,
            persistent_tree,
            bin_path,
            maximum_in_flight_blocks,
            state_handle,
        }
    }

    /// Works on multiple blocks in parallel. May use up to [Self::maximum_in_flight_blocks] threads but
    /// will only take up new work once the oldest block finishes processing.
    pub async fn run_loop(self) -> Result<()> {
        ReceiverStream::new(self.block_receiver)
            // wait for tree to have processed block for each replay record
            .then(|(block_output, replay_record)| {
                let tree = self.persistent_tree.clone();
                async move {
<<<<<<< HEAD
                    let tree = tree
                        .clone()
                        .get_at_block(replay_record.block_context.block_number - 1)
                        .await;
=======
                    let mut processed_replays = Vec::new();
                    // todo: now this loop is only doing one iteration (batch_replay_data.block_replays.len() == 1)
                    // we can change approach (e.g. don't have a separate stream step for tree)
                    // note: in fact tree is guaranteed to be available here
                    // since this batch was already processed by batcher that also needs/waits for the tree
                    let mut previous_block_timestamp =
                        batch_replay_data.data.previous_block_timestamp;
                    for replay_record in batch_replay_data.data.replay_records {
                        let tree = tree
                            .clone()
                            .get_at_block(replay_record.block_context.block_number - 1)
                            .await;
                        let current_block_timestamp = replay_record.block_context.timestamp;
                        processed_replays.push((tree, previous_block_timestamp, replay_record));
                        previous_block_timestamp = current_block_timestamp;
                    }
>>>>>>> 8c661fea

                    (block_output, replay_record, tree)
                }
            })
            // generate prover input. Use up to `Self::maximum_in_flight_blocks` threads
<<<<<<< HEAD
            .map(|(block_output, replay_record, tree)| {
=======
            .map(|(batch_metadata, trace, processed_replays)| {
                // For now, we only have one block per batch
                assert_eq!(processed_replays.len(), 1);
                let (tree, previous_block_timestamp, replay_record) =
                    processed_replays.into_iter().next().unwrap();
>>>>>>> 8c661fea
                let block_number = replay_record.block_context.block_number;

                tracing::debug!(
                    "ProverInputGenerator started processing block {} with {} transactions",
                    block_number,
                    replay_record.transactions.len(),
                );

                let state_handle = self.state_handle.clone();
                tokio::task::spawn_blocking(move || {
                    let prover_input = compute_prover_input(&replay_record, state_handle, tree, self.bin_path);
                    (
<<<<<<< HEAD
                        block_output,
                        replay_record,
                        prover_input,
=======
                        batch_metadata,
                        trace,
                        compute_prover_input(
                            &replay_record,
                            state_handle,
                            tree,
                            self.bin_path,
                            previous_block_timestamp,
                        ),
>>>>>>> 8c661fea
                    )
                })
            })
            .buffered(self.maximum_in_flight_blocks)
            .map_err(|e| anyhow::anyhow!(e))
            .try_for_each(|(block_output, replay_record, prover_input)| async {
                GENERAL_METRICS.block_number[&"prover_input_generator"]
                    .set(block_output.header.number);

                self.blocks_for_batcher_sender.send((block_output, replay_record, prover_input)).await?;

                Ok(())
            })
            .await
    }
}

fn compute_prover_input(
    replay_record: &ReplayRecord,
    state_handle: StateHandle,
    tree_view: MerkleTreeVersion<RocksDBWrapper>,
    bin_path: &'static str,
    last_block_timestamp: u64,
) -> Vec<u32> {
    let batch_number = replay_record.block_context.block_number;

    let (root_hash, leaf_count) = tree_view.root_info().unwrap();
    let initial_storage_commitment = StorageCommitment {
        root: fixed_bytes_to_bytes32(root_hash),
        next_free_slot: leaf_count,
    };

    let state_view = state_handle.state_view_at_block(batch_number - 1).unwrap();

    let transactions = replay_record
        .transactions
        .iter()
        .map(|tx| tx.clone().encode())
        .collect::<VecDeque<_>>();
    let list_source = TxListSource { transactions };

    let prover_input_generation_latency =
        PROVER_INPUT_GENERATOR_METRICS.prover_input_generation[&"prover_input_generation"].start();
    let prover_input = generate_proof_input(
        PathBuf::from(bin_path),
        replay_record.block_context,
        ProofData {
            state_root_view: initial_storage_commitment,
            last_block_timestamp,
        },
        tree_view,
        state_view,
        list_source,
    )
        .expect("proof gen failed");

    let latency = prover_input_generation_latency.observe();

    tracing::info!(
        batch_number,
        "Completed prover input computation in {:?}.",
        latency
    );

    prover_input
}

const LATENCIES_FAST: Buckets = Buckets::exponential(0.0000001..=1.0, 2.0);
#[derive(Debug, Metrics)]
#[metrics(prefix = "prover_input_generator")]
pub struct ProverInputGeneratorMetrics {
    #[metrics(unit = Unit::Seconds, labels = ["stage"], buckets = LATENCIES_FAST)]
    pub prover_input_generation: LabeledFamily<&'static str, Histogram<Duration>>,
}

#[vise::register]
pub(crate) static PROVER_INPUT_GENERATOR_METRICS: vise::Global<ProverInputGeneratorMetrics> =
    vise::Global::new();<|MERGE_RESOLUTION|>--- conflicted
+++ resolved
@@ -9,24 +9,14 @@
 use vise::{Buckets, Histogram, LabeledFamily, Metrics, Unit};
 use zk_ee::common_structs::ProofData;
 use zk_os_forward_system::run::test_impl::TxListSource;
-<<<<<<< HEAD
-use zk_os_forward_system::run::{StorageCommitment, generate_proof_input, BatchOutput};
-=======
-use zk_os_forward_system::run::{StorageCommitment, generate_proof_input};
-use zksync_os_l1_sender::model::{BatchEnvelope, ProverInput};
->>>>>>> 8c661fea
+use zk_os_forward_system::run::{StorageCommitment, generate_proof_input, BlockOutput};
+use zksync_os_l1_sender::model::ProverInput;
 use zksync_os_merkle_tree::{
     MerkleTreeForReading, MerkleTreeVersion, RocksDBWrapper, fixed_bytes_to_bytes32,
 };
 use zksync_os_state::StateHandle;
 use zksync_os_storage_api::ReplayRecord;
 use zksync_os_types::ZksyncOsEncode;
-
-#[derive(Debug)]
-pub struct ProverInputGeneratorBatchData {
-    pub replay_records: Vec<ReplayRecord>,
-    pub previous_block_timestamp: u64,
-}
 
 /// This component generates prover input from batch replay data
 pub struct ProverInputGenerator {
@@ -36,14 +26,10 @@
 
     // == plumbing ==
     // inbound
-<<<<<<< HEAD
-    block_receiver: Receiver<(BatchOutput, ReplayRecord)>,
-=======
-    batch_replay_data_receiver: Receiver<BatchEnvelope<ProverInputGeneratorBatchData>>,
->>>>>>> 8c661fea
+    block_receiver: Receiver<(BlockOutput, ReplayRecord)>,
 
     // outbound
-    blocks_for_batcher_sender: Sender<(BatchOutput, ReplayRecord, ProverInput)>,
+    blocks_for_batcher_sender: Sender<(BlockOutput, ReplayRecord, ProverInput)>,
 
     // dependencies
     persistent_tree: MerkleTreeForReading<RocksDBWrapper>,
@@ -58,13 +44,8 @@
         maximum_in_flight_blocks: usize,
 
         // == plumbing ==
-<<<<<<< HEAD
-        block_receiver: Receiver<(BatchOutput, ReplayRecord)>,
-        blocks_for_batcher_sender: Sender<(BatchOutput, ReplayRecord, ProverInput)>,
-=======
-        batch_replay_data_receiver: Receiver<BatchEnvelope<ProverInputGeneratorBatchData>>,
-        batch_for_proving_sender: Sender<BatchEnvelope<ProverInput>>,
->>>>>>> 8c661fea
+        block_receiver: Receiver<(BlockOutput, ReplayRecord)>,
+        blocks_for_batcher_sender: Sender<(BlockOutput, ReplayRecord, ProverInput)>,
 
         // == dependencies ==
         persistent_tree: MerkleTreeForReading<RocksDBWrapper>,
@@ -98,43 +79,15 @@
             .then(|(block_output, replay_record)| {
                 let tree = self.persistent_tree.clone();
                 async move {
-<<<<<<< HEAD
                     let tree = tree
                         .clone()
                         .get_at_block(replay_record.block_context.block_number - 1)
                         .await;
-=======
-                    let mut processed_replays = Vec::new();
-                    // todo: now this loop is only doing one iteration (batch_replay_data.block_replays.len() == 1)
-                    // we can change approach (e.g. don't have a separate stream step for tree)
-                    // note: in fact tree is guaranteed to be available here
-                    // since this batch was already processed by batcher that also needs/waits for the tree
-                    let mut previous_block_timestamp =
-                        batch_replay_data.data.previous_block_timestamp;
-                    for replay_record in batch_replay_data.data.replay_records {
-                        let tree = tree
-                            .clone()
-                            .get_at_block(replay_record.block_context.block_number - 1)
-                            .await;
-                        let current_block_timestamp = replay_record.block_context.timestamp;
-                        processed_replays.push((tree, previous_block_timestamp, replay_record));
-                        previous_block_timestamp = current_block_timestamp;
-                    }
->>>>>>> 8c661fea
-
                     (block_output, replay_record, tree)
                 }
             })
             // generate prover input. Use up to `Self::maximum_in_flight_blocks` threads
-<<<<<<< HEAD
             .map(|(block_output, replay_record, tree)| {
-=======
-            .map(|(batch_metadata, trace, processed_replays)| {
-                // For now, we only have one block per batch
-                assert_eq!(processed_replays.len(), 1);
-                let (tree, previous_block_timestamp, replay_record) =
-                    processed_replays.into_iter().next().unwrap();
->>>>>>> 8c661fea
                 let block_number = replay_record.block_context.block_number;
 
                 tracing::debug!(
@@ -144,24 +97,13 @@
                 );
 
                 let state_handle = self.state_handle.clone();
+
                 tokio::task::spawn_blocking(move || {
-                    let prover_input = compute_prover_input(&replay_record, state_handle, tree, self.bin_path);
+                    let prover_input = compute_prover_input(&replay_record, state_handle, tree, self.bin_path, replay_record.previous_block_timestamp);
                     (
-<<<<<<< HEAD
                         block_output,
                         replay_record,
                         prover_input,
-=======
-                        batch_metadata,
-                        trace,
-                        compute_prover_input(
-                            &replay_record,
-                            state_handle,
-                            tree,
-                            self.bin_path,
-                            previous_block_timestamp,
-                        ),
->>>>>>> 8c661fea
                     )
                 })
             })
