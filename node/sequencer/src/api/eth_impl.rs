use super::types::QueryLimits;
use crate::api::eth_call_handler::EthCallHandler;
use crate::api::metrics::API_METRICS;
use crate::api::resolve_block_id;
use crate::api::result::{internal_rpc_err, unimplemented_rpc_err, ToRpcResult};
use crate::api::tx_handler::TxHandler;
use crate::block_replay_storage::BlockReplayStorage;
use crate::config::RpcConfig;
use crate::finality::FinalityTracker;
use crate::repositories::RepositoryManager;
use crate::reth_state::ZkClient;
use crate::CHAIN_ID;
use alloy::consensus::Sealable;
use alloy::dyn_abi::TypedData;
use alloy::eips::{BlockId, BlockNumberOrTag};
use alloy::network::primitives::BlockTransactions;
use alloy::primitives::{Address, Bytes, B256, U256, U64};
use alloy::rpc::types::state::StateOverride;
use alloy::rpc::types::{
    Block, BlockOverrides, EIP1186AccountProofResponse, FeeHistory, Header, Index, SyncStatus,
    Transaction, TransactionReceipt, TransactionRequest,
};
use alloy::serde::JsonStorageKey;
use async_trait::async_trait;
use jsonrpsee::core::RpcResult;
<<<<<<< HEAD
use jsonrpsee::types::ErrorObjectOwned;
=======
use zk_ee::utils::Bytes32;
>>>>>>> 32d7663a
use zksync_os_mempool::RethPool;
use zksync_os_rpc_api::eth::EthApiServer;
use zksync_os_state::StateHandle;
use zksync_os_types::L2Envelope;

pub(crate) struct EthNamespace {
    tx_handler: TxHandler,
    eth_call_handler: EthCallHandler,

    // todo: the idea is to only have handlers here, but then get_balance would require its own handler
    // reconsider approach to API in this regard
    pub(super) repository_manager: RepositoryManager,

    pub(super) finality_info: FinalityTracker,
    pub(super) chain_id: u64,
<<<<<<< HEAD
    pub(super) query_limits: QueryLimits,
=======
>>>>>>> 32d7663a
}

impl EthNamespace {
    pub fn new(
        config: RpcConfig,

        repository_manager: RepositoryManager,
        finality_tracker: FinalityTracker,
        state_handle: StateHandle,
        mempool: RethPool<ZkClient>,
        block_replay_storage: BlockReplayStorage,
    ) -> Self {
        let tx_handler = TxHandler::new(mempool);

        let query_limits =
            QueryLimits::new(config.max_blocks_per_filter, config.max_logs_per_response);
        let eth_call_handler = EthCallHandler::new(
            config,
            finality_tracker.clone(),
            state_handle,
            block_replay_storage,
            repository_manager.account_property_repository.clone(),
        );
        Self {
            tx_handler,
            eth_call_handler,
            repository_manager,
            finality_info: finality_tracker,
            chain_id: CHAIN_ID,
            query_limits,
        }
    }
}

impl EthNamespace {
    fn block_by_id_impl(&self, id: Option<BlockId>, full: bool) -> RpcResult<Option<Block>> {
        // todo: to be re-implemented in https://github.com/matter-labs/zksync-os-server/issues/29
        if full {
            return Err(internal_rpc_err("full blocks are not supported yet"));
        }
        let id = id.unwrap_or(BlockId::Number(BlockNumberOrTag::Pending));
        let number = resolve_block_id(id, &self.finality_info);
        Ok(self
            .repository_manager
            .block_receipt_repository
            .get_by_number(number)
            .map(|(block_output, tx_hashes)| {
                let header = alloy::consensus::Header {
                    number: block_output.header.number,
                    timestamp: block_output.header.timestamp,
                    gas_limit: block_output.header.gas_limit,
                    base_fee_per_gas: Some(block_output.header.base_fee_per_gas),
                    ..Default::default()
                };
                Block::new(
                    Header::from_consensus(header.seal_slow(), None, None),
                    BlockTransactions::Hashes(tx_hashes),
                )
            }))
    }
}

#[async_trait]
impl EthApiServer for EthNamespace {
    async fn protocol_version(&self) -> RpcResult<String> {
        Ok("zksync_os/0.0.1".to_string())
    }

    fn syncing(&self) -> RpcResult<SyncStatus> {
        // We do not have decentralization yet, so the node is always synced
        // todo: report sync status once we have consensus integrated
        Ok(SyncStatus::None)
    }

    async fn author(&self) -> RpcResult<Address> {
        // Author aka coinbase aka etherbase is the account where mining profits are credited to.
        // As ZKsync OS is not PoW we do not implement this method.
        Err(unimplemented_rpc_err())
    }

    fn accounts(&self) -> RpcResult<Vec<Address>> {
        // ZKsync OS node never manages local accounts (i.e., accounts available for signing on the
        // node's side).
        Ok(Vec::new())
    }

    fn block_number(&self) -> RpcResult<U256> {
        Ok(U256::from(self.finality_info.get_canonized_block()))
    }

    async fn chain_id(&self) -> RpcResult<Option<U64>> {
        Ok(Some(U64::from(self.chain_id)))
    }

    async fn block_by_hash(&self, hash: B256, full: bool) -> RpcResult<Option<Block>> {
        // todo: to be re-implemented in https://github.com/matter-labs/zksync-os-server/issues/29
        self.block_by_id_impl(Some(hash.into()), full)
    }

    async fn block_by_number(
        &self,
        number: BlockNumberOrTag,
        full: bool,
<<<<<<< HEAD
    ) -> RpcResult<Option<Block<TxHash>>> {
        assert!(!full);
        let number = resolve_block_id(Some(BlockId::Number(number)), &self.finality_info);
        Ok(self
            .repository_manager
            .get_block_by_number(number)
            .map(|(header, tx_hashes)| {
                let body = BlockBody::<TxHash> {
                    transactions: tx_hashes,
                    ..Default::default()
                };
                let block = alloy::consensus::Block::new(header.inner, body);
                Block::from_consensus(block, None)
            }))
=======
    ) -> RpcResult<Option<Block>> {
        // todo: to be re-implemented in https://github.com/matter-labs/zksync-os-server/issues/29
        self.block_by_id_impl(Some(number.into()), full)
>>>>>>> 32d7663a
    }

    async fn block_transaction_count_by_hash(&self, _hash: B256) -> RpcResult<Option<U256>> {
        todo!()
    }

    async fn block_transaction_count_by_number(
        &self,
        _number: BlockNumberOrTag,
    ) -> RpcResult<Option<U256>> {
        todo!()
    }

    async fn block_uncles_count_by_hash(&self, _hash: B256) -> RpcResult<Option<U256>> {
        todo!()
    }

    async fn block_uncles_count_by_number(
        &self,
        _number: BlockNumberOrTag,
    ) -> RpcResult<Option<U256>> {
        todo!()
    }

    async fn block_receipts(
        &self,
        _block_id: BlockId,
    ) -> RpcResult<Option<Vec<TransactionReceipt>>> {
        todo!()
    }

    async fn uncle_by_block_hash_and_index(
        &self,
        _hash: B256,
        _index: Index,
    ) -> RpcResult<Option<Block>> {
        todo!()
    }

    async fn uncle_by_block_number_and_index(
        &self,
        _number: BlockNumberOrTag,
        _index: Index,
    ) -> RpcResult<Option<Block>> {
        todo!()
    }

    async fn raw_transaction_by_hash(&self, _hash: B256) -> RpcResult<Option<Bytes>> {
        todo!()
    }

    async fn transaction_by_hash(&self, hash: B256) -> RpcResult<Option<Transaction<L2Envelope>>> {
        //todo: only expose canonized!!!
        let res = self.repository_manager.get_tx_by_hash(hash);
        tracing::info!("get_transaction_by_hash: hash: {:?}, res: {:?}", hash, res);
        Ok(res.map(|data| data.transaction))
    }

    async fn raw_transaction_by_block_hash_and_index(
        &self,
        _hash: B256,
        _index: Index,
    ) -> RpcResult<Option<Bytes>> {
        todo!()
    }

    async fn transaction_by_block_hash_and_index(
        &self,
        _hash: B256,
        _index: Index,
    ) -> RpcResult<Option<Transaction>> {
        todo!()
    }

    async fn raw_transaction_by_block_number_and_index(
        &self,
        _number: BlockNumberOrTag,
        _index: Index,
    ) -> RpcResult<Option<Bytes>> {
        todo!()
    }

    async fn transaction_by_block_number_and_index(
        &self,
        _number: BlockNumberOrTag,
        _index: Index,
    ) -> RpcResult<Option<Transaction>> {
        todo!()
    }

    async fn transaction_by_sender_and_nonce(
        &self,
        _address: Address,
        _nonce: U64,
    ) -> RpcResult<Option<Transaction>> {
        todo!()
    }

    async fn transaction_receipt(&self, hash: B256) -> RpcResult<Option<TransactionReceipt>> {
        //todo: only expose canonized!!!
        let res = self.repository_manager.get_tx_by_hash(hash);
        tracing::debug!("transaction_receipt: hash: {:?}, res: {:?}", hash, res);
        Ok(res.map(|data| data.receipt))
    }

    async fn balance(&self, address: Address, block_number: Option<BlockId>) -> RpcResult<U256> {
        //todo Daniyar: really add +1?
        let block_number = resolve_block_id(
            block_number.unwrap_or(BlockId::Number(BlockNumberOrTag::Pending)),
            &self.finality_info,
        ) + 1;
        let balance = self
            .repository_manager
            .account_property_repository
            .get_at_block(block_number, &address)
            .map(|props| props.balance)
            .unwrap_or(U256::ZERO);

        // tracing::info!(
        //     "get_balance: address: {:?}, block: {:?}, balance: {:?}",
        //     address,
        //     block,
        //     balance
        // );

        Ok(balance)
    }

    async fn storage_at(
        &self,
        _address: Address,
        _index: JsonStorageKey,
        _block_number: Option<BlockId>,
    ) -> RpcResult<B256> {
        todo!()
    }

    async fn transaction_count(
        &self,
        address: Address,
        block_number: Option<BlockId>,
    ) -> RpcResult<U256> {
        // returning nonce from ethemeral txs
        let nonce = self
            .repository_manager
            .account_property_repository
            .get_latest(&address)
            .map(|props| props.nonce)
            .unwrap_or(0);

        let resolved_block = resolve_block_id(
            block_number.unwrap_or(BlockId::Number(BlockNumberOrTag::Pending)),
            &self.finality_info,
        ) + 1;

        tracing::info!(
            ?address,
            ?block_number,
            resolved_block,
            nonce,
            "get_transaction_count resolved",
        );

        Ok(U256::from(nonce))
    }

    async fn get_code(
        &self,
        _address: Address,
        _block_number: Option<BlockId>,
    ) -> RpcResult<Bytes> {
        todo!()
    }

    async fn header_by_number(&self, _hash: BlockNumberOrTag) -> RpcResult<Option<Header>> {
        todo!()
    }

    async fn header_by_hash(&self, _hash: B256) -> RpcResult<Option<Header>> {
        todo!()
    }

    async fn call(
        &self,
        request: TransactionRequest,
        block_number: Option<BlockId>,
        state_overrides: Option<StateOverride>,
        block_overrides: Option<Box<BlockOverrides>>,
    ) -> RpcResult<Bytes> {
        let latency = API_METRICS.response_time[&"call"].start();
        let r = self
            .eth_call_handler
            .call_impl(request, block_number, state_overrides, block_overrides)
            .to_rpc_result();
        latency.observe();
        r
    }

    async fn estimate_gas(
        &self,
        _request: TransactionRequest,
        _block_number: Option<BlockId>,
        _state_override: Option<StateOverride>,
    ) -> RpcResult<U256> {
        let latency = API_METRICS.response_time[&"estimate_gas"].start();
        latency.observe();
        Ok(U256::from(1000000))
    }

    async fn gas_price(&self) -> RpcResult<U256> {
        Ok(U256::from(1000))
    }

    async fn max_priority_fee_per_gas(&self) -> RpcResult<U256> {
        todo!()
    }

    async fn blob_base_fee(&self) -> RpcResult<U256> {
        todo!()
    }

    async fn fee_history(
        &self,
        block_count: U64,
        _newest_block: BlockNumberOrTag,
        _reward_percentiles: Option<Vec<f64>>,
    ) -> RpcResult<FeeHistory> {
        // todo: real implementation
        let block_count: usize = block_count.try_into().unwrap();
        Ok(FeeHistory {
            base_fee_per_gas: vec![10000u128; block_count],
            gas_used_ratio: vec![0.5; block_count],
            base_fee_per_blob_gas: vec![],
            blob_gas_used_ratio: vec![],
            oldest_block: 0,
            reward: None,
        })
    }

    async fn is_mining(&self) -> RpcResult<bool> {
        todo!()
    }

    async fn hashrate(&self) -> RpcResult<U256> {
        todo!()
    }

    async fn send_transaction(&self, _request: TransactionRequest) -> RpcResult<B256> {
        todo!()
    }

    async fn send_raw_transaction(&self, bytes: Bytes) -> RpcResult<B256> {
        let latency = API_METRICS.response_time[&"send_raw_transaction"].start();

        let r = self
            .tx_handler
            .send_raw_transaction_impl(bytes)
            .await
            .to_rpc_result();
        latency.observe();

        r
    }

    async fn sign(&self, _address: Address, _message: Bytes) -> RpcResult<Bytes> {
        todo!()
    }

    async fn sign_transaction(&self, _transaction: TransactionRequest) -> RpcResult<Bytes> {
        todo!()
    }

    async fn sign_typed_data(&self, _address: Address, _data: TypedData) -> RpcResult<Bytes> {
        todo!()
    }

    async fn get_proof(
        &self,
        _address: Address,
        _keys: Vec<JsonStorageKey>,
        _block_number: Option<BlockId>,
    ) -> RpcResult<EIP1186AccountProofResponse> {
        todo!()
    }
}<|MERGE_RESOLUTION|>--- conflicted
+++ resolved
@@ -1,4 +1,3 @@
-use super::types::QueryLimits;
 use crate::api::eth_call_handler::EthCallHandler;
 use crate::api::metrics::API_METRICS;
 use crate::api::resolve_block_id;
@@ -23,11 +22,6 @@
 use alloy::serde::JsonStorageKey;
 use async_trait::async_trait;
 use jsonrpsee::core::RpcResult;
-<<<<<<< HEAD
-use jsonrpsee::types::ErrorObjectOwned;
-=======
-use zk_ee::utils::Bytes32;
->>>>>>> 32d7663a
 use zksync_os_mempool::RethPool;
 use zksync_os_rpc_api::eth::EthApiServer;
 use zksync_os_state::StateHandle;
@@ -43,10 +37,6 @@
 
     pub(super) finality_info: FinalityTracker,
     pub(super) chain_id: u64,
-<<<<<<< HEAD
-    pub(super) query_limits: QueryLimits,
-=======
->>>>>>> 32d7663a
 }
 
 impl EthNamespace {
@@ -61,8 +51,6 @@
     ) -> Self {
         let tx_handler = TxHandler::new(mempool);
 
-        let query_limits =
-            QueryLimits::new(config.max_blocks_per_filter, config.max_logs_per_response);
         let eth_call_handler = EthCallHandler::new(
             config,
             finality_tracker.clone(),
@@ -76,7 +64,6 @@
             repository_manager,
             finality_info: finality_tracker,
             chain_id: CHAIN_ID,
-            query_limits,
         }
     }
 }
@@ -91,18 +78,10 @@
         let number = resolve_block_id(id, &self.finality_info);
         Ok(self
             .repository_manager
-            .block_receipt_repository
-            .get_by_number(number)
-            .map(|(block_output, tx_hashes)| {
-                let header = alloy::consensus::Header {
-                    number: block_output.header.number,
-                    timestamp: block_output.header.timestamp,
-                    gas_limit: block_output.header.gas_limit,
-                    base_fee_per_gas: Some(block_output.header.base_fee_per_gas),
-                    ..Default::default()
-                };
+            .get_block_by_number(number)
+            .map(|(header, tx_hashes)| {
                 Block::new(
-                    Header::from_consensus(header.seal_slow(), None, None),
+                    Header::from_consensus(header.inner.seal_slow(), None, None),
                     BlockTransactions::Hashes(tx_hashes),
                 )
             }))
@@ -150,26 +129,9 @@
         &self,
         number: BlockNumberOrTag,
         full: bool,
-<<<<<<< HEAD
-    ) -> RpcResult<Option<Block<TxHash>>> {
-        assert!(!full);
-        let number = resolve_block_id(Some(BlockId::Number(number)), &self.finality_info);
-        Ok(self
-            .repository_manager
-            .get_block_by_number(number)
-            .map(|(header, tx_hashes)| {
-                let body = BlockBody::<TxHash> {
-                    transactions: tx_hashes,
-                    ..Default::default()
-                };
-                let block = alloy::consensus::Block::new(header.inner, body);
-                Block::from_consensus(block, None)
-            }))
-=======
     ) -> RpcResult<Option<Block>> {
         // todo: to be re-implemented in https://github.com/matter-labs/zksync-os-server/issues/29
         self.block_by_id_impl(Some(number.into()), full)
->>>>>>> 32d7663a
     }
 
     async fn block_transaction_count_by_hash(&self, _hash: B256) -> RpcResult<Option<U256>> {
