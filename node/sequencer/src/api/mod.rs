--- conflicted
+++ resolved
@@ -46,19 +46,14 @@
         )
         .into_rpc(),
     )?;
-<<<<<<< HEAD
     rpc.merge(
         EthFilterNamespace::new(
             config.clone(),
             repository_manager,
-            finality_tracker,
             mempool,
         )
         .into_rpc(),
     )?;
-=======
-    rpc.merge(EthFilterNamespace::new(config.clone(), repository_manager).into_rpc())?;
->>>>>>> 35339beb
 
     let server_config = ServerConfigBuilder::default()
         .max_connections(config.max_connections)
