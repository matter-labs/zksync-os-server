use futures::future::BoxFuture;
use smart_config::{ConfigRepository, ConfigSchema, DescribeConfig, Environment};
use std::path::Path;
use std::str::FromStr;
use std::time::Duration;
use tokio::sync::watch;
use tracing::level_filters::LevelFilter;
use tracing_subscriber::EnvFilter;
use zk_os_forward_system::run::BatchOutput;
use zksync_os_l1_watcher::{L1Watcher, L1WatcherConfig};
use zksync_os_merkle_tree::MerkleTreeReader;
use zksync_os_sequencer::api::run_jsonrpsee_server;
use zksync_os_sequencer::batcher::Batcher;
use zksync_os_sequencer::block_replay_storage::{BlockReplayColumnFamily, BlockReplayStorage};
use zksync_os_sequencer::config::{BatcherConfig, RpcConfig, SequencerConfig};
use zksync_os_sequencer::finality::FinalityTracker;
use zksync_os_sequencer::model::ReplayRecord;
use zksync_os_sequencer::repositories::RepositoryManager;
use zksync_os_sequencer::run_sequencer_actor;
use zksync_os_sequencer::tree_manager::TreeManager;
use zksync_os_state::{StateConfig, StateHandle};
use zksync_storage::RocksDB;
use zksync_types::abi::{L2CanonicalTransaction, NewPriorityRequest};
use zksync_types::l1::L1Tx;
use zksync_types::{Transaction, PRIORITY_OPERATION_L2_TX_TYPE, U256};
use zksync_vlog::prometheus::PrometheusExporterConfig;
<<<<<<< HEAD
use zksync_os_sequencer::batcher::Batcher;
=======
>>>>>>> 9da4bbc9

const BLOCK_REPLAY_WAL_DB_NAME: &str = "block_replay_wal";

const TREE_DB_NAME: &str = "tree";

#[tokio::main]
pub async fn main() {
    tracing_subscriber::fmt()
        .with_env_filter(
            EnvFilter::builder()
                .with_default_directive(LevelFilter::INFO.into())
                .from_env_lossy(),
        )
        .init();

    // =========== load configs ===========
    // todo: change with the idiomatic approach
    let mut schema = ConfigSchema::default();
    schema
        .insert(&RpcConfig::DESCRIPTION, "rpc")
        .expect("Failed to insert rpc config");
    schema
        .insert(&SequencerConfig::DESCRIPTION, "sequencer")
        .expect("Failed to insert sequencer config");
    schema
        .insert(&L1WatcherConfig::DESCRIPTION, "l1_watcher")
        .expect("Failed to insert l1_watcher config");
    schema
        .insert(&BatcherConfig::DESCRIPTION, "batcher")
        .expect("Failed to insert batcher config");

    let repo = ConfigRepository::new(&schema).with(Environment::prefixed(""));

    let rpc_config = repo
        .single::<RpcConfig>()
        .expect("Failed to load rpc config")
        .parse()
        .expect("Failed to parse rpc config");

    let sequencer_config = repo
        .single::<SequencerConfig>()
        .expect("Failed to load sequencer config")
        .parse()
        .expect("Failed to parse sequencer config");

    let l1_watcher_config = repo
        .single::<L1WatcherConfig>()
        .expect("Failed to load L1 watcher config")
        .parse()
        .expect("Failed to parse L1 watcher config");

    let batcher_config = repo
        .single::<BatcherConfig>()
        .expect("Failed to load L1 watcher config")
        .parse()
        .expect("Failed to parse L1 watcher config");

    let prometheus: PrometheusExporterConfig = PrometheusExporterConfig::pull(3312);

    // =========== init interruption channel ===========

    // todo: implement interruption handling in other tasks
    let (_stop_sender, stop_receiver) = watch::channel(false);

    // =========== load DBs ===========

    let block_replay_storage_rocks_db = RocksDB::<BlockReplayColumnFamily>::new(
        &sequencer_config
            .rocks_db_path
            .join(BLOCK_REPLAY_WAL_DB_NAME),
    )
    .expect("Failed to open BlockReplayWAL")
    .with_sync_writes();

    let block_replay_storage = BlockReplayStorage::new(block_replay_storage_rocks_db);

    let state_handle = StateHandle::new(StateConfig {
        // when running batcher, we need to start from zero due to in-memory tree
        erase_storage_on_start: batcher_config.component_enabled,
        blocks_to_retain_in_memory: sequencer_config.blocks_to_retain_in_memory,
        rocks_db_path: sequencer_config.rocks_db_path.clone(),
    });

    let repositories = RepositoryManager::new(sequencer_config.blocks_to_retain_in_memory);

    // =========== load last persisted block numbers.  ===========
    let (storage_map_block, preimages_block) = state_handle.latest_block_numbers();
    let wal_block = block_replay_storage.latest_block();

    // todo: will be used once repositories have persistence
    // let repository_blocks = ...

    // it's enough to check a weaker condition (`>= min`) - but currently neither state components can be ahead of WAL
    assert!(
        wal_block.unwrap_or(0) >= storage_map_block,
        "State DB block number ({storage_map_block}) is greater than WAL block ({wal_block:?}). Preimages block: ({preimages_block})"
    );

    // ======= Initialize channel between sequencer and tree/batcher  ===========

    let (batcher_sender, batcher_receiver) =
        tokio::sync::mpsc::channel::<(BatchOutput, ReplayRecord)>(100);

    let (tree_sender, tree_receiver) = tokio::sync::mpsc::channel::<BatchOutput>(100);

<<<<<<< HEAD
    let (tree_ready_block_sender, _tree_ready_block_receiver) = watch::channel(0u64);
=======
    let (tree_ready_block_sender, tree_ready_block_receiver) = watch::channel(0u64);
>>>>>>> 9da4bbc9

    // ========== Initialize tree manager ===========

    let tree_wrapper = TreeManager::tree_wrapper(Path::new(
        &sequencer_config.rocks_db_path.join(TREE_DB_NAME),
    ));
    let tree_manager =
        TreeManager::new(tree_wrapper.clone(), tree_receiver, tree_ready_block_sender);

    let tree_last_processed_block = tree_manager
        .last_processed_block()
        .expect("cannot read tree last processed block after initialization");

    let first_block_to_execute = if batcher_config.component_enabled {
        1
    } else {
        [
            storage_map_block,
            preimages_block,
            tree_last_processed_block,
        ]
        .iter()
        .min()
        .unwrap()
            + 1
    };

    // ========== Initialize block finality trackers ===========

    // note: unfinished feature, not really used yet
    let finality_tracker = FinalityTracker::new(wal_block.unwrap_or(0));

    tracing::info!(
        storage_map_block = storage_map_block,
        preimages_block = preimages_block,
        wal_block = wal_block,
        canonized_block = finality_tracker.get_canonized_block(),
        tree_last_processed_block = tree_last_processed_block,
        first_block_to_execute = first_block_to_execute,
        "▶ Storage read. Node starting."
    );

    let mempool = zksync_os_mempool::in_memory(forced_deposit_transaction());

    let l1_watcher = L1Watcher::new(l1_watcher_config, mempool.clone()).await;
    let _l1_watcher_task: BoxFuture<anyhow::Result<()>> = match l1_watcher {
        Ok(l1_watcher) => Box::pin(l1_watcher.run()),
        Err(err) => {
            tracing::error!(?err, "failed to start L1 watcher; proceeding without it");
            let mut stop_receiver = stop_receiver.clone();
            Box::pin(async move {
                // Defer until we receive stop signal, i.e. a task that does nothing
                stop_receiver
                    .changed()
                    .await
                    .map_err(|e| anyhow::anyhow!(e))
            })
        }
    };

    // ========== Initialize batcher (conditional) ===========

    let batcher_task: BoxFuture<anyhow::Result<()>> = if batcher_config.component_enabled {
        let batcher = Batcher::new(
            batcher_receiver,
<<<<<<< HEAD
            state_handle.clone(),
            MerkleTreeReader::new(tree_wrapper.clone()).expect("cannot init MerkleTreeReader"),
            batcher_config.logging_enabled,
            batcher_config.num_workers
=======
            tree_ready_block_receiver.clone(),
            state_handle.clone(),
            MerkleTreeReader::new(tree_wrapper.clone()).expect("cannot init MerkleTreeReader"),
            batcher_config.logging_enabled,
>>>>>>> 9da4bbc9
        );
        Box::pin(batcher.run_loop())
    } else {
        tracing::info!(
            "Batcher disabled via configuration; draining channel to avoid backpressure"
        );
        let mut receiver = batcher_receiver;
        Box::pin(async move {
            while receiver.recv().await.is_some() {
                // Drop messages silently to prevent backpressure
            }
            Ok(())
        })
    };

    // ======= Run tasks ===========

    tokio::select! {
        // todo: only start after the sequencer caught up?
        // ── JSON-RPC task ────────────────────────────────────────────────
        res = run_jsonrpsee_server(
            rpc_config,
            repositories.clone(),
            finality_tracker.clone(),
            state_handle.clone(),
            mempool.clone(),
            block_replay_storage.clone()) => {
            match res {
                Ok(_)  => tracing::warn!("JSON-RPC server unexpectedly exited"),
                Err(e) => tracing::error!("JSON-RPC server failed: {e:#}"),
            }
        }

        // ── TREE task ────────────────────────────────────────────────
        res = tree_manager.run_loop() => {
            match res {
                Ok(_)  => tracing::warn!("TREE server unexpectedly exited"),
                Err(e) => tracing::error!("TREE server failed: {e:#}"),
            }
        }

        // ── BATCHER task (may be disabled) ──────────────────────────────────
        res = batcher_task => {
            match res {
                Ok(_)  => tracing::warn!("Batcher task exited"),
                Err(e) => tracing::error!("Batcher task failed: {e:#}"),
            }
        }

        // todo: commented out for now because it affects performance - even when doing nothing
        // ── L1 Watcher task ────────────────────────────────────────────────
        // res = l1_watcher_task => {
        //     match res {
        //         Ok(_)  => tracing::warn!("L1 watcher unexpectedly exited"),
        //         Err(e) => tracing::error!("L1 watcher failed: {e:#}"),
        //     }
        // }

        // ── Sequencer task ───────────────────────────────────────────────
        res = run_sequencer_actor(
            first_block_to_execute,
            batcher_sender,
            tree_sender,
            mempool,
            state_handle.clone(),
            block_replay_storage,
            repositories,
            finality_tracker,
            sequencer_config
        ) => {
            match res {
                Ok(_)  => tracing::warn!("Sequencer server unexpectedly exited"),
                Err(e) => tracing::error!("Sequencer server failed: {e:#}"),
            }
        }

        _ = state_handle.collect_state_metrics(Duration::from_secs(2)) => {
            tracing::warn!("collect_state_metrics unexpectedly exited")
        }
        _ = state_handle.compact_periodically(Duration::from_millis(100)) => {
            tracing::warn!("compact_periodically unexpectedly exited")
        }

        res = prometheus
            .run(stop_receiver) => {
            match res {
                Ok(_)  => tracing::warn!("Prometheus exporter unexpectedly exited"),
                Err(e) => tracing::error!("Prometheus exporter failed: {e:#}"),
            }
        }
    }
}

// to be replaced with proper L1 deposit
pub fn forced_deposit_transaction() -> Transaction {
<<<<<<< HEAD
    L1Tx {
        execute: Execute {
            contract_address: Some(
                Address::from_str("0x36615Cf349d7F6344891B1e7CA7C72883F5dc049").unwrap(),
            ),
            calldata: vec![],
            value: U256::from("100"),
            factory_deps: vec![],
        },
        common_data: L1TxCommonData {
            sender: Address::from_str("0x36615Cf349d7F6344891B1e7CA7C72883F5dc049").unwrap(),
            serial_id: PriorityOpId(1),
            layer_2_tip_fee: Default::default(),
            full_fee: U256::from("10000000000"),
            max_fee_per_gas: U256::from(1),
            gas_limit: U256::from("10000000000"),
            gas_per_pubdata_limit: U256::from(1000),
            op_processing_type: Default::default(),
            priority_queue_type: Default::default(),
            canonical_tx_hash: Default::default(),
            to_mint: U256::from("100000000000000000000000000000"),
            refund_recipient: Address::from_str("0x36615Cf349d7F6344891B1e7CA7C72883F5dc049")
                .unwrap(),
            eth_block: 0,
        },
        received_timestamp_ms: 0,
    }
    .into()
=======
    let transaction = L2CanonicalTransaction {
        tx_type: U256::from(PRIORITY_OPERATION_L2_TX_TYPE),
        from: U256::from_str("0x36615Cf349d7F6344891B1e7CA7C72883F5dc049").unwrap(),
        to: U256::from_str("0x36615Cf349d7F6344891B1e7CA7C72883F5dc049").unwrap(),
        gas_limit: U256::from("10000000000"),
        gas_per_pubdata_byte_limit: U256::from(1000),
        max_fee_per_gas: U256::from(1),
        max_priority_fee_per_gas: U256::from(0),
        paymaster: U256::zero(),
        nonce: U256::from(1),
        value: U256::from(100),
        reserved: [
            // `toMint`
            U256::from("100000000000000000000000000000"),
            // `refundRecipient`
            U256::from("0x36615Cf349d7F6344891B1e7CA7C72883F5dc049"),
            U256::from(0),
            U256::from(0),
        ],
        data: vec![],
        signature: vec![],
        factory_deps: vec![],
        paymaster_input: vec![],
        reserved_dynamic: vec![],
    };
    let new_priority_request = NewPriorityRequest {
        tx_id: transaction.nonce,
        tx_hash: transaction.hash().0,
        expiration_timestamp: u64::MAX,
        transaction: Box::new(transaction),
        factory_deps: vec![],
    };
    L1Tx::try_from(new_priority_request)
        .expect("forced deposit transaction is malformed")
        .into()
>>>>>>> 9da4bbc9
}<|MERGE_RESOLUTION|>--- conflicted
+++ resolved
@@ -10,7 +10,6 @@
 use zksync_os_l1_watcher::{L1Watcher, L1WatcherConfig};
 use zksync_os_merkle_tree::MerkleTreeReader;
 use zksync_os_sequencer::api::run_jsonrpsee_server;
-use zksync_os_sequencer::batcher::Batcher;
 use zksync_os_sequencer::block_replay_storage::{BlockReplayColumnFamily, BlockReplayStorage};
 use zksync_os_sequencer::config::{BatcherConfig, RpcConfig, SequencerConfig};
 use zksync_os_sequencer::finality::FinalityTracker;
@@ -24,10 +23,8 @@
 use zksync_types::l1::L1Tx;
 use zksync_types::{Transaction, PRIORITY_OPERATION_L2_TX_TYPE, U256};
 use zksync_vlog::prometheus::PrometheusExporterConfig;
-<<<<<<< HEAD
+
 use zksync_os_sequencer::batcher::Batcher;
-=======
->>>>>>> 9da4bbc9
 
 const BLOCK_REPLAY_WAL_DB_NAME: &str = "block_replay_wal";
 
@@ -78,7 +75,7 @@
         .expect("Failed to load L1 watcher config")
         .parse()
         .expect("Failed to parse L1 watcher config");
-
+    
     let batcher_config = repo
         .single::<BatcherConfig>()
         .expect("Failed to load L1 watcher config")
@@ -133,11 +130,7 @@
 
     let (tree_sender, tree_receiver) = tokio::sync::mpsc::channel::<BatchOutput>(100);
 
-<<<<<<< HEAD
     let (tree_ready_block_sender, _tree_ready_block_receiver) = watch::channel(0u64);
-=======
-    let (tree_ready_block_sender, tree_ready_block_receiver) = watch::channel(0u64);
->>>>>>> 9da4bbc9
 
     // ========== Initialize tree manager ===========
 
@@ -203,17 +196,10 @@
     let batcher_task: BoxFuture<anyhow::Result<()>> = if batcher_config.component_enabled {
         let batcher = Batcher::new(
             batcher_receiver,
-<<<<<<< HEAD
             state_handle.clone(),
             MerkleTreeReader::new(tree_wrapper.clone()).expect("cannot init MerkleTreeReader"),
             batcher_config.logging_enabled,
-            batcher_config.num_workers
-=======
-            tree_ready_block_receiver.clone(),
-            state_handle.clone(),
-            MerkleTreeReader::new(tree_wrapper.clone()).expect("cannot init MerkleTreeReader"),
-            batcher_config.logging_enabled,
->>>>>>> 9da4bbc9
+            batcher_config.num_workers,
         );
         Box::pin(batcher.run_loop())
     } else {
@@ -309,36 +295,6 @@
 
 // to be replaced with proper L1 deposit
 pub fn forced_deposit_transaction() -> Transaction {
-<<<<<<< HEAD
-    L1Tx {
-        execute: Execute {
-            contract_address: Some(
-                Address::from_str("0x36615Cf349d7F6344891B1e7CA7C72883F5dc049").unwrap(),
-            ),
-            calldata: vec![],
-            value: U256::from("100"),
-            factory_deps: vec![],
-        },
-        common_data: L1TxCommonData {
-            sender: Address::from_str("0x36615Cf349d7F6344891B1e7CA7C72883F5dc049").unwrap(),
-            serial_id: PriorityOpId(1),
-            layer_2_tip_fee: Default::default(),
-            full_fee: U256::from("10000000000"),
-            max_fee_per_gas: U256::from(1),
-            gas_limit: U256::from("10000000000"),
-            gas_per_pubdata_limit: U256::from(1000),
-            op_processing_type: Default::default(),
-            priority_queue_type: Default::default(),
-            canonical_tx_hash: Default::default(),
-            to_mint: U256::from("100000000000000000000000000000"),
-            refund_recipient: Address::from_str("0x36615Cf349d7F6344891B1e7CA7C72883F5dc049")
-                .unwrap(),
-            eth_block: 0,
-        },
-        received_timestamp_ms: 0,
-    }
-    .into()
-=======
     let transaction = L2CanonicalTransaction {
         tx_type: U256::from(PRIORITY_OPERATION_L2_TX_TYPE),
         from: U256::from_str("0x36615Cf349d7F6344891B1e7CA7C72883F5dc049").unwrap(),
@@ -374,5 +330,4 @@
     L1Tx::try_from(new_priority_request)
         .expect("forced deposit transaction is malformed")
         .into()
->>>>>>> 9da4bbc9
 }