use futures::future::BoxFuture;
use smart_config::{ConfigRepository, ConfigSchema, DescribeConfig, Environment};
use std::cmp::min;
<<<<<<< HEAD
use std::path::Path;
use std::sync::{mpsc, Arc};
use std::time::Duration;
use tokio::sync::watch;
use zk_os_forward_system::run::output::BatchResult;
use zk_os_forward_system::run::{BatchOutput, StorageWrite};
use zksync_os_merkle_tree::{MerkleTreeColumnFamily, MerkleTreeReader, RocksDBWrapper};
=======
use std::str::FromStr;
use std::time::Duration;
use tokio::sync::watch;
use tracing::level_filters::LevelFilter;
use tracing_subscriber::EnvFilter;
use zksync_os_l1_watcher::{L1Watcher, L1WatcherConfig};
>>>>>>> b81a0019
use zksync_os_sequencer::api::run_jsonrpsee_server;
use zksync_os_sequencer::batcher::Batcher;
use zksync_os_sequencer::block_replay_storage::{BlockReplayColumnFamily, BlockReplayStorage};
use zksync_os_sequencer::config::{RpcConfig, SequencerConfig};
use zksync_os_sequencer::finality::FinalityTracker;
<<<<<<< HEAD
use zksync_os_sequencer::mempool::{forced_deposit_transaction, Mempool};
use zksync_os_sequencer::model::ReplayRecord;
=======
>>>>>>> b81a0019
use zksync_os_sequencer::repositories::RepositoryManager;
use zksync_os_sequencer::run_sequencer_actor;
use zksync_os_sequencer::tree_manager::TreeManager;
use zksync_os_state::{StateConfig, StateHandle};
<<<<<<< HEAD
use zksync_storage::{RocksDB, StalledWritesRetries};
use zksync_vlog::prometheus::PrometheusExporterConfig;
=======
use zksync_storage::RocksDB;
use zksync_types::l1::L1Tx;
use zksync_types::{Address, Execute, L1TxCommonData, PriorityOpId, Transaction, U256};
use zksync_vlog::prometheus::PrometheusExporterConfig;

// to be replaced with proper L1 deposit
pub fn forced_deposit_transaction() -> Transaction {
    L1Tx {
        execute: Execute {
            contract_address: Some(
                Address::from_str("0x36615Cf349d7F6344891B1e7CA7C72883F5dc049").unwrap(),
            ),
            calldata: vec![],
            value: U256::from("100"),
            factory_deps: vec![],
        },
        common_data: L1TxCommonData {
            sender: Address::from_str("0x36615Cf349d7F6344891B1e7CA7C72883F5dc049").unwrap(),
            serial_id: PriorityOpId(1),
            layer_2_tip_fee: Default::default(),
            full_fee: U256::from("10000000000"),
            max_fee_per_gas: U256::from(1),
            gas_limit: U256::from("10000000000"),
            gas_per_pubdata_limit: U256::from(1000),
            op_processing_type: Default::default(),
            priority_queue_type: Default::default(),
            canonical_tx_hash: Default::default(),
            to_mint: U256::from("100000000000000000000000000000"),
            refund_recipient: Address::from_str("0x36615Cf349d7F6344891B1e7CA7C72883F5dc049")
                .unwrap(),
            eth_block: 0,
        },
        received_timestamp_ms: 0,
    }
    .into()
}
>>>>>>> b81a0019

const BLOCK_REPLAY_WAL_DB_NAME: &str = "block_replay_wal";

const TREE_DB_NAME: &str = "tree";

#[tokio::main]
pub async fn main() {
    tracing_subscriber::fmt()
        .with_env_filter(
            EnvFilter::builder()
                .with_default_directive(LevelFilter::INFO.into())
                .from_env_lossy(),
        )
        .init();

    // =========== load configs ===========
    // todo: change with the idiomatic approach
    let mut schema = ConfigSchema::default();
    schema
        .insert(&RpcConfig::DESCRIPTION, "rpc")
        .expect("Failed to insert rpc config");
    schema
        .insert(&SequencerConfig::DESCRIPTION, "sequencer")
        .expect("Failed to insert sequencer config");
    schema
        .insert(&L1WatcherConfig::DESCRIPTION, "l1_watcher")
        .expect("Failed to insert l1_watcher config");

    let repo = ConfigRepository::new(&schema).with(Environment::prefixed(""));

    let rpc_config = repo
        .single::<RpcConfig>()
        .expect("Failed to load rpc config")
        .parse()
        .expect("Failed to parse rpc config");

    let sequencer_config = repo
        .single::<SequencerConfig>()
        .expect("Failed to load sequencer config")
        .parse()
        .expect("Failed to parse sequencer config");

    let l1_watcher_config = repo
        .single::<L1WatcherConfig>()
        .expect("Failed to load L1 watcher config")
        .parse()
        .expect("Failed to parse L1 watcher config");

    let prometheus: PrometheusExporterConfig = PrometheusExporterConfig::pull(3312);

    // =========== init interruption channel ===========

    // todo: implement interruption handling in other tasks
    let (_stop_sender, stop_receiver) = watch::channel(false);

    // =========== load DBs ===========

    let block_replay_storage_rocks_db = RocksDB::<BlockReplayColumnFamily>::new(
        &sequencer_config
            .rocks_db_path
            .join(BLOCK_REPLAY_WAL_DB_NAME),
    )
    .expect("Failed to open BlockReplayWAL")
    .with_sync_writes();

    let block_replay_storage = BlockReplayStorage::new(block_replay_storage_rocks_db);

    let state_handle = StateHandle::new(StateConfig {
        blocks_to_retain_in_memory: sequencer_config.blocks_to_retain_in_memory,
        rocks_db_path: sequencer_config.rocks_db_path.clone(),
    });

    let repositories = RepositoryManager::new(sequencer_config.blocks_to_retain_in_memory);

    // =========== load last persisted block numbers.  ===========
    let (storage_map_block, preimages_block) = state_handle.latest_block_numbers();
    let wal_block = block_replay_storage.latest_block();

    // todo: will be used once repositories have persistence
    // let repository_blocks = ...

    // it's enough to check a weaker condition (`>= min`) - but currently neither state components can be ahead of WAL
    assert!(
        wal_block.unwrap_or(0) >= storage_map_block,
        "State DB block number ({storage_map_block}) is greater than WAL block ({wal_block:?}). Preimages block: ({preimages_block})"
    );

    // ======= Initialize channel between sequencer and tree/batcher  ===========

    let (batcher_sender, batcher_receiver) =
        tokio::sync::mpsc::channel::<(BatchOutput, ReplayRecord)>(100);

    let (tree_sender, tree_receiver) =
        tokio::sync::mpsc::channel::<BatchOutput>(100);

    let (tree_ready_block_sender, tree_ready_block_receiver) = watch::channel(0u64);

    // ========== Initialize tree manager ===========

    let tree_wrapper = TreeManager::tree_wrapper(Path::new(
        &sequencer_config.rocks_db_path.join(TREE_DB_NAME),
    ));
    let tree_manager = TreeManager::new(tree_wrapper.clone(), tree_receiver, tree_ready_block_sender);

    let tree_last_processed_block = tree_manager
        .last_processed_block()
        .expect("cannot read tree last processed block after initialization");

    let first_block_to_execute = [
        storage_map_block,
        preimages_block,
        tree_last_processed_block,
        // todo: for now need to always start from zero because batcher maintains in-memory tree for debug
        0,
    ]
    .iter()
    .min()
    .unwrap()
        + 1;

    // ========== Initialize block finality trackers ===========

    let finality_tracker = FinalityTracker::new(wal_block.unwrap_or(0));

    // note: unfinished feature, not really used yet
    tracing::info!(
        storage_map_block = storage_map_block,
        preimages_block = preimages_block,
        wal_block = wal_block,
        canonized_block = finality_tracker.get_canonized_block(),
        tree_last_processed_block = tree_last_processed_block,
        first_block_to_execute = first_block_to_execute,
        "▶ Storage read. Node starting."
    );

    let mempool = zksync_os_mempool::in_memory(forced_deposit_transaction());

    let l1_watcher = L1Watcher::new(l1_watcher_config, mempool.clone()).await;
    let l1_watcher_task: BoxFuture<anyhow::Result<()>> = match l1_watcher {
        Ok(l1_watcher) => Box::pin(l1_watcher.run()),
        Err(err) => {
            tracing::error!(?err, "failed to start L1 watcher; proceeding without it");
            let mut stop_receiver = stop_receiver.clone();
            Box::pin(async move {
                // Defer until we receive stop signal, i.e. a task that does nothing
                stop_receiver
                    .changed()
                    .await
                    .map_err(|e| anyhow::anyhow!(e))
            })
        }
    };

    // ========== Initialize batcher ===========

    let batcher = Batcher::new(
        batcher_receiver,
        tree_ready_block_receiver,
        state_handle.clone(),
        MerkleTreeReader::new(tree_wrapper).expect("cannot init MerkleTreeReader"),
    );

    // ======= Run tasks ===========

    tokio::select! {
        // todo: only start after the sequencer caught up?
        // ── JSON-RPC task ────────────────────────────────────────────────
        res = run_jsonrpsee_server(
            rpc_config,
            repositories.clone(),
            finality_tracker.clone(),
            state_handle.clone(),
            mempool.clone(),
            block_replay_storage.clone()) => {
            match res {
                Ok(_)  => tracing::warn!("JSON-RPC server unexpectedly exited"),
                Err(e) => tracing::error!("JSON-RPC server failed: {e:#}"),
            }
        }

        // ── TREE task ────────────────────────────────────────────────
        res = tree_manager.run_loop() => {
            match res {
                Ok(_)  => tracing::warn!("TREE server unexpectedly exited"),
                Err(e) => tracing::error!("TREE server failed: {e:#}"),
            }
        }

        // ── BATCHER task ──────────────────────────────────────────────────
        res = batcher.run_loop() => {
            match res {
                Ok(_)  => tracing::warn!("Batcher unexpectedly exited"),
                Err(e) => tracing::error!("Batcher failed: {e:#}"),
            }
        }

        // ── L1 Watcher task ────────────────────────────────────────────────
        res = l1_watcher_task => {
            match res {
                Ok(_)  => tracing::warn!("L1 watcher unexpectedly exited"),
                Err(e) => tracing::error!("L1 watcher failed: {e:#}"),
            }
        }

        // ── Sequencer task ───────────────────────────────────────────────
        res = run_sequencer_actor(
            first_block_to_execute,
            batcher_sender,
            tree_sender,
            mempool,
            state_handle.clone(),
            block_replay_storage,
            repositories,
            finality_tracker,
            sequencer_config
        ) => {
            match res {
                Ok(_)  => tracing::warn!("Sequencer server unexpectedly exited"),
                Err(e) => tracing::error!("Sequencer server failed: {e:#}"),
            }
        }

        _ = state_handle.collect_state_metrics(Duration::from_secs(2)) => {
            tracing::warn!("collect_state_metrics unexpectedly exited")
        }
        _ = state_handle.compact_periodically(Duration::from_millis(100)) => {
            tracing::warn!("compact_periodically unexpectedly exited")
        }

        res = prometheus
            .run(stop_receiver) => {
            match res {
                Ok(_)  => tracing::warn!("Prometheus exporter unexpectedly exited"),
                Err(e) => tracing::error!("Prometheus exporter failed: {e:#}"),
            }
        }
    }
}<|MERGE_RESOLUTION|>--- conflicted
+++ resolved
@@ -1,43 +1,29 @@
 use futures::future::BoxFuture;
 use smart_config::{ConfigRepository, ConfigSchema, DescribeConfig, Environment};
 use std::cmp::min;
-<<<<<<< HEAD
+use std::str::FromStr;
 use std::path::Path;
 use std::sync::{mpsc, Arc};
-use std::time::Duration;
-use tokio::sync::watch;
-use zk_os_forward_system::run::output::BatchResult;
-use zk_os_forward_system::run::{BatchOutput, StorageWrite};
-use zksync_os_merkle_tree::{MerkleTreeColumnFamily, MerkleTreeReader, RocksDBWrapper};
-=======
-use std::str::FromStr;
 use std::time::Duration;
 use tokio::sync::watch;
 use tracing::level_filters::LevelFilter;
 use tracing_subscriber::EnvFilter;
 use zksync_os_l1_watcher::{L1Watcher, L1WatcherConfig};
->>>>>>> b81a0019
+use zk_os_forward_system::run::{BatchOutput, StorageWrite};
+use zksync_os_merkle_tree::{MerkleTreeColumnFamily, MerkleTreeReader, RocksDBWrapper};
 use zksync_os_sequencer::api::run_jsonrpsee_server;
 use zksync_os_sequencer::batcher::Batcher;
 use zksync_os_sequencer::block_replay_storage::{BlockReplayColumnFamily, BlockReplayStorage};
 use zksync_os_sequencer::config::{RpcConfig, SequencerConfig};
 use zksync_os_sequencer::finality::FinalityTracker;
-<<<<<<< HEAD
-use zksync_os_sequencer::mempool::{forced_deposit_transaction, Mempool};
 use zksync_os_sequencer::model::ReplayRecord;
-=======
->>>>>>> b81a0019
 use zksync_os_sequencer::repositories::RepositoryManager;
 use zksync_os_sequencer::run_sequencer_actor;
 use zksync_os_sequencer::tree_manager::TreeManager;
 use zksync_os_state::{StateConfig, StateHandle};
-<<<<<<< HEAD
-use zksync_storage::{RocksDB, StalledWritesRetries};
-use zksync_vlog::prometheus::PrometheusExporterConfig;
-=======
-use zksync_storage::RocksDB;
 use zksync_types::l1::L1Tx;
 use zksync_types::{Address, Execute, L1TxCommonData, PriorityOpId, Transaction, U256};
+use zksync_storage::{RocksDB, StalledWritesRetries};
 use zksync_vlog::prometheus::PrometheusExporterConfig;
 
 // to be replaced with proper L1 deposit
@@ -71,7 +57,6 @@
     }
     .into()
 }
->>>>>>> b81a0019
 
 const BLOCK_REPLAY_WAL_DB_NAME: &str = "block_replay_wal";
 
@@ -269,12 +254,12 @@
         }
 
         // ── L1 Watcher task ────────────────────────────────────────────────
-        res = l1_watcher_task => {
-            match res {
-                Ok(_)  => tracing::warn!("L1 watcher unexpectedly exited"),
-                Err(e) => tracing::error!("L1 watcher failed: {e:#}"),
-            }
-        }
+        // res = l1_watcher_task => {
+        //     match res {
+        //         Ok(_)  => tracing::warn!("L1 watcher unexpectedly exited"),
+        //         Err(e) => tracing::error!("L1 watcher failed: {e:#}"),
+        //     }
+        // }
 
         // ── Sequencer task ───────────────────────────────────────────────
         res = run_sequencer_actor(
