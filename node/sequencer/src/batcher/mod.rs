--- conflicted
+++ resolved
@@ -1,25 +1,11 @@
-<<<<<<< HEAD
 use crate::config::BatcherConfig;
-use crate::metrics::GENERAL_METRICS;
 use std::pin::Pin;
-=======
-use crate::prover_input_generator::ProverInputGeneratorBatchData;
-use futures::{FutureExt, StreamExt, TryStreamExt};
-use std::future::ready;
-use std::path::PathBuf;
->>>>>>> 25e03019
 use tokio::sync::mpsc::{Receiver, Sender};
 use tokio::time::Sleep;
 use tracing;
 use zk_os_forward_system::run::BlockOutput;
-<<<<<<< HEAD
+use zksync_os_l1_sender::batcher_model::{BatchEnvelope, ProverInput};
 use zksync_os_l1_sender::commitment::StoredBatchInfo;
-use zksync_os_l1_sender::model::{BatchEnvelope, ProverInput};
-=======
-use zksync_os_l1_sender::batcher_metrics::BatchExecutionStage;
-use zksync_os_l1_sender::batcher_model::{BatchEnvelope, BatchMetadata};
-use zksync_os_l1_sender::commitment::{CommitBatchInfo, StoredBatchInfo};
->>>>>>> 25e03019
 use zksync_os_merkle_tree::{MerkleTreeForReading, RocksDBWrapper};
 use zksync_os_storage_api::ReplayRecord;
 
@@ -116,7 +102,6 @@
                     tracing::debug!(batch_number, "Timeout reached, sealing the batch.");
                     break;
                 }
-<<<<<<< HEAD
 
                 /* ---------- collect blocks ---------- */
                 maybe_block = self.block_receiver.recv() => {
@@ -148,7 +133,6 @@
                                 leaf_count,
                             };
 
-                            GENERAL_METRICS.block_number[&"batcher"].set(block_number);
                             blocks.push((
                                 block_output,
                                 replay_record,
@@ -188,82 +172,5 @@
     /// e.g. due to the block count limit, tx count limit, or pubdata size limit.
     async fn should_seal_by_content(&self) -> bool {
         false // TODO: add sealing criteria
-=======
-                ready(skip)
-            })
-            // wait for tree to have processed block
-            .then(|(block_output, replay_record)| {
-                self.persistent_tree
-                    .clone()
-                    .get_at_block(replay_record.block_context.block_number)
-                    .map(|tree| Ok::<_, anyhow::Error>((tree, block_output, replay_record)))
-            })
-            .try_fold(
-                self.prev_batch_info,
-                async |prev_batch_info, (tree, block_output, replay_record)| {
-                    let block_number = replay_record.block_context.block_number;
-
-                    let (root_hash, leaf_count) = tree.root_info().unwrap();
-
-                    let tree_output = zksync_os_merkle_tree::TreeBatchOutput {
-                        root_hash,
-                        leaf_count,
-                    };
-
-                    let tx_count = replay_record.transactions.len();
-
-                    let commit_batch_info = CommitBatchInfo::new(
-                        block_output,
-                        &replay_record.block_context,
-                        &replay_record.transactions,
-                        tree_output,
-                        self.chain_id,
-                    );
-
-                    let stored_batch_info = StoredBatchInfo::from(commit_batch_info.clone());
-
-                    // Store batch info (todo: will not need storage in the future)
-                    self.storage
-                        .set(commit_batch_info.batch_number, &stored_batch_info)?;
-
-                    // Create batch
-                    let batch_envelope = BatchEnvelope::new(
-                        BatchMetadata {
-                            previous_stored_batch_info: prev_batch_info.clone(),
-                            commit_batch_info,
-                            first_block_number: block_number,
-                            last_block_number: block_number,
-                            tx_count,
-                        },
-                        ProverInputGeneratorBatchData {
-                            previous_block_timestamp: prev_batch_info.last_block_timestamp,
-                            replay_records: vec![replay_record]
-                        }
-                    ).with_stage(BatchExecutionStage::Sealed);
-
-                    tracing::info!(
-                        block_number_from = block_number,
-                        block_number_to = block_number,
-                        batch_number = block_number,
-                        state_commitment = ?batch_envelope.batch.commit_batch_info.new_state_commitment,
-                        "Batch produced",
-                    );
-
-                    tracing::debug!(
-                        ?batch_envelope.batch,
-                        "Batch details",
-                    );
-
-                    // Send to `ProverInputGenerator`
-                    self.batch_data_sender
-                        .send(batch_envelope)
-                        .await
-                        .map_err(|e| anyhow::anyhow!("Failed to send batch data: {}", e))?;
-                    Ok(stored_batch_info)
-                },
-            )
-            .await
-            .map(|_| ())
->>>>>>> 25e03019
     }
 }