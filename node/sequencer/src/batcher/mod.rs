use crate::CHAIN_ID;
use crate::metrics::GENERAL_METRICS;
<<<<<<< HEAD
use crate::model::{BatchJob, ReplayRecord};
use dashmap::DashMap;
=======
use crate::model::batches::{BatchEnvelope, BatchMetadata, Trace};
use crate::model::blocks::ReplayRecord;
>>>>>>> 49278c3c
use futures::{FutureExt, StreamExt, TryStreamExt};
use std::future::ready;
use std::path::PathBuf;
use tokio::sync::mpsc::{Receiver, Sender};
use tokio_stream::wrappers::ReceiverStream;
<<<<<<< HEAD
use vise::{Buckets, Gauge, Histogram, LabeledFamily, Metrics, Unit};
use zk_ee::common_structs::ProofData;
use zk_os_forward_system::run::test_impl::TxListSource;
use zk_os_forward_system::run::{BatchOutput, StorageCommitment, generate_proof_input};
use zksync_os_l1_sender::L1SenderHandle;
=======
use tracing;
use zk_os_forward_system::run::BatchOutput;
>>>>>>> 49278c3c
use zksync_os_l1_sender::commitment::{CommitBatchInfo, StoredBatchInfo};
use zksync_os_merkle_tree::{MerkleTreeForReading, RocksDBWrapper};

mod batcher_rocks_db_storage;
pub mod util;

/// This component handles batching logic - receives blocks and prepares batch data
/// todo: we still do 1 batch == 1 block, implement proper batching
pub struct Batcher {
    // == state ==
    // holds info about the last processed batch (genesis if none)
    prev_batch_info: StoredBatchInfo,
<<<<<<< HEAD
    // cache for block timestamps
    block_timestamps: DashMap<u64, u64>,
}

#[derive(Debug)]
pub struct BatcherLastBlockData {
    pub number: u64,
    pub timestamp: u64,
=======
    // only used on startup. Skips all upstream blocks until this one.
    batcher_starting_block: u64,

    // == persistence (todo: get rid of it - see zksync-os-server/README.md for details) - only used to recover initial `prev_batch_info` ==
    storage: batcher_rocks_db_storage::BatcherRocksDBStorage,

    // == plumbing ==
    // inbound
    block_receiver: Receiver<(BatchOutput, ReplayRecord)>,
    // outbound
    batch_data_sender: Sender<BatchEnvelope<Vec<ReplayRecord>>>,
    // dependencies
    persistent_tree: MerkleTreeForReading<RocksDBWrapper>,
>>>>>>> 49278c3c
}

impl Batcher {
    pub fn new(
        // == initial state ==
        batcher_starting_block: u64,

<<<<<<< HEAD
        enable_logging: bool,
        maximum_in_flight_blocks: usize,
        prev_batch_info: StoredBatchInfo,
        last_block_data: BatcherLastBlockData,
=======
        // == config ==
        rocks_db_path: PathBuf,

        // == plumbing ==
        block_receiver: Receiver<(BatchOutput, ReplayRecord)>,
        batch_data_sender: Sender<BatchEnvelope<Vec<ReplayRecord>>>,
        persistent_tree: MerkleTreeForReading<RocksDBWrapper>,
>>>>>>> 49278c3c
    ) -> Self {
        // todo: will not need storage in the future
        let storage = batcher_rocks_db_storage::BatcherRocksDBStorage::new(rocks_db_path);

        let prev_batch_info = if batcher_starting_block == 1 {
            util::genesis_stored_batch_info()
        } else {
            storage
                .get(batcher_starting_block - 1)
                .expect("cannot access batcher storage")
                .expect("no prev batch info")
        };
<<<<<<< HEAD
        let block_timestamps = [(last_block_data.number, last_block_data.timestamp)]
            .into_iter()
            .collect();
=======

>>>>>>> 49278c3c
        Self {
            block_receiver,
            batch_data_sender,
            persistent_tree,
            batcher_starting_block,
            storage,
            prev_batch_info,
            block_timestamps,
        }
    }

    /// Main processing loop for the batcher
    pub async fn run_loop(self) -> anyhow::Result<()> {
        ReceiverStream::new(self.block_receiver)
            .skip_while(move |(_, record)| {
                let skip = record.block_context.block_number < self.batcher_starting_block;
                if skip {
                    tracing::debug!(
                        "Skipping block {} (batcher starting block is {})",
                        record.block_context.block_number,
                        self.batcher_starting_block
                    );
                }
                ready(skip)
            })
            // wait for tree to have processed block
            .then(|(block_output, replay_record)| {
                self.persistent_tree
                    .clone()
                    .get_at_block(replay_record.block_context.block_number)
                    .map(|tree| Ok::<_, anyhow::Error>((tree, block_output, replay_record)))
            })
<<<<<<< HEAD
            .map(|(tree, batch_output, replay_record)| {
                BATCHER_METRICS
                    .current_block_number
                    .set(replay_record.block_context.block_number);
                let block_number = replay_record.block_context.block_number;
                tracing::debug!(
                    "Batcher started processing block {} with {} transactions",
                    block_number,
                    replay_record.transactions.len(),
                );
                let previous_block_timestamp = *self
                    .block_timestamps
                    .get(&(replay_record.block_context.block_number - 1))
                    .unwrap_or_else(|| panic!("Missing block timestamp for block {}", block_number))
                    .value();

                self.block_timestamps
                    .remove(&(replay_record.block_context.block_number - 1));
                self.block_timestamps
                    .insert(block_number, replay_record.block_context.timestamp);

                let state_handle = self.state_handle.clone();
                tokio::task::spawn_blocking(move || {
                    (
                        compute_prover_input(
                            &replay_record,
                            state_handle,
                            tree,
                            self.bin_path,
                            previous_block_timestamp,
                        ),
                        batch_output,
                        replay_record,
                    )
                })
            })
            .buffered(self.maximum_in_flight_blocks)
            .map_err(|e| anyhow::anyhow!(e))
=======
>>>>>>> 49278c3c
            .try_fold(
                self.prev_batch_info,
                async |prev_batch_info, (tree, block_output, replay_record)| {
                    let block_number = replay_record.block_context.block_number;

                    let (root_hash, leaf_count) = tree.root_info().unwrap();

                    let tree_output = zksync_os_merkle_tree::TreeBatchOutput {
                        root_hash,
                        leaf_count,
                    };

                    let tx_count = replay_record.transactions.len();

                    let commit_batch_info = CommitBatchInfo::new(
                        block_output,
                        &replay_record.block_context,
                        &replay_record.transactions,
                        tree_output,
                        CHAIN_ID,
                    );

                    let stored_batch_info = StoredBatchInfo::from(commit_batch_info.clone());

                    // Store batch info (todo: will not need storage in the future)
                    self.storage
                        .set(commit_batch_info.batch_number, &stored_batch_info)?;

                    // Create batch
                    let batch_envelope: BatchEnvelope<Vec<ReplayRecord>> = BatchEnvelope {
                        batch: BatchMetadata {
                            previous_stored_batch_info: prev_batch_info,
                            commit_batch_info,
                            first_block_number: block_number,
                            last_block_number: block_number,
                            tx_count,
                        },
                        data: vec![replay_record],
                        trace: Trace::default(),
                    };


                    tracing::info!(
                        block_number_from = block_number,
                        block_number_to = block_number,
                        batch_number = block_number,
                        state_commitment = ?batch_envelope.batch.commit_batch_info.new_state_commitment,
                        "Batch produced",
                    );

                    tracing::debug!(
                        ?batch_envelope.batch,
                        "Batch details",
                    );

                    GENERAL_METRICS.block_number[&"batcher"].set(block_number);

                    // Send to ProverInputGenerator
                    self.batch_data_sender
                        .send(batch_envelope)
                        .await
                        .map_err(|e| anyhow::anyhow!("Failed to send batch data: {}", e))?;
                    Ok(stored_batch_info)
                },
            )
            .await
            .map(|_| ())
    }
<<<<<<< HEAD
}

fn compute_prover_input(
    replay_record: &ReplayRecord,
    state_handle: StateHandle,
    tree_view: MerkleTreeVersion<RocksDBWrapper>,
    bin_path: &'static str,
    last_block_timestamp: u64,
) -> Vec<u32> {
    let block_number = replay_record.block_context.block_number;

    let (root_hash, leaf_count) = tree_view.root_info().unwrap();
    let initial_storage_commitment = StorageCommitment {
        root: fixed_bytes_to_bytes32(root_hash),
        next_free_slot: leaf_count,
    };

    let state_view = state_handle.state_view_at_block(block_number - 1).unwrap();

    let transactions = replay_record
        .transactions
        .iter()
        .map(|tx| tx.clone().encode())
        .collect::<VecDeque<_>>();
    let list_source = TxListSource { transactions };

    let prover_input_generation_latency =
        BATCHER_METRICS.prover_input_generation[&"prover_input_generation"].start();
    let prover_input = generate_proof_input(
        PathBuf::from(bin_path),
        replay_record.block_context,
        ProofData {
            state_root_view: initial_storage_commitment,
            last_block_timestamp,
        },
        tree_view,
        state_view,
        list_source,
    )
    .expect("proof gen failed");

    let latency = prover_input_generation_latency.observe();

    tracing::info!(
        block_number,
        next_free_slot = leaf_count,
        "Completed prover input computation in {:?}.",
        latency
    );

    prover_input
}

const LATENCIES_FAST: Buckets = Buckets::exponential(0.0000001..=1.0, 2.0);
#[derive(Debug, Metrics)]
#[metrics(prefix = "batcher")]
pub struct BatcherMetrics {
    #[metrics(unit = Unit::Seconds, labels = ["stage"], buckets = LATENCIES_FAST)]
    pub prover_input_generation: LabeledFamily<&'static str, Histogram<Duration>>,

    pub current_block_number: Gauge<u64>,
}

#[vise::register]
pub(crate) static BATCHER_METRICS: vise::Global<BatcherMetrics> = vise::Global::new();
=======
}
>>>>>>> 49278c3c
<|MERGE_RESOLUTION|>--- conflicted
+++ resolved
@@ -1,27 +1,14 @@
 use crate::CHAIN_ID;
 use crate::metrics::GENERAL_METRICS;
-<<<<<<< HEAD
-use crate::model::{BatchJob, ReplayRecord};
-use dashmap::DashMap;
-=======
 use crate::model::batches::{BatchEnvelope, BatchMetadata, Trace};
 use crate::model::blocks::ReplayRecord;
->>>>>>> 49278c3c
 use futures::{FutureExt, StreamExt, TryStreamExt};
 use std::future::ready;
 use std::path::PathBuf;
 use tokio::sync::mpsc::{Receiver, Sender};
 use tokio_stream::wrappers::ReceiverStream;
-<<<<<<< HEAD
-use vise::{Buckets, Gauge, Histogram, LabeledFamily, Metrics, Unit};
-use zk_ee::common_structs::ProofData;
-use zk_os_forward_system::run::test_impl::TxListSource;
-use zk_os_forward_system::run::{BatchOutput, StorageCommitment, generate_proof_input};
-use zksync_os_l1_sender::L1SenderHandle;
-=======
 use tracing;
 use zk_os_forward_system::run::BatchOutput;
->>>>>>> 49278c3c
 use zksync_os_l1_sender::commitment::{CommitBatchInfo, StoredBatchInfo};
 use zksync_os_merkle_tree::{MerkleTreeForReading, RocksDBWrapper};
 
@@ -34,16 +21,6 @@
     // == state ==
     // holds info about the last processed batch (genesis if none)
     prev_batch_info: StoredBatchInfo,
-<<<<<<< HEAD
-    // cache for block timestamps
-    block_timestamps: DashMap<u64, u64>,
-}
-
-#[derive(Debug)]
-pub struct BatcherLastBlockData {
-    pub number: u64,
-    pub timestamp: u64,
-=======
     // only used on startup. Skips all upstream blocks until this one.
     batcher_starting_block: u64,
 
@@ -57,7 +34,6 @@
     batch_data_sender: Sender<BatchEnvelope<Vec<ReplayRecord>>>,
     // dependencies
     persistent_tree: MerkleTreeForReading<RocksDBWrapper>,
->>>>>>> 49278c3c
 }
 
 impl Batcher {
@@ -65,12 +41,6 @@
         // == initial state ==
         batcher_starting_block: u64,
 
-<<<<<<< HEAD
-        enable_logging: bool,
-        maximum_in_flight_blocks: usize,
-        prev_batch_info: StoredBatchInfo,
-        last_block_data: BatcherLastBlockData,
-=======
         // == config ==
         rocks_db_path: PathBuf,
 
@@ -78,7 +48,6 @@
         block_receiver: Receiver<(BatchOutput, ReplayRecord)>,
         batch_data_sender: Sender<BatchEnvelope<Vec<ReplayRecord>>>,
         persistent_tree: MerkleTreeForReading<RocksDBWrapper>,
->>>>>>> 49278c3c
     ) -> Self {
         // todo: will not need storage in the future
         let storage = batcher_rocks_db_storage::BatcherRocksDBStorage::new(rocks_db_path);
@@ -91,13 +60,7 @@
                 .expect("cannot access batcher storage")
                 .expect("no prev batch info")
         };
-<<<<<<< HEAD
-        let block_timestamps = [(last_block_data.number, last_block_data.timestamp)]
-            .into_iter()
-            .collect();
-=======
 
->>>>>>> 49278c3c
         Self {
             block_receiver,
             batch_data_sender,
@@ -105,7 +68,7 @@
             batcher_starting_block,
             storage,
             prev_batch_info,
-            block_timestamps,
+            // block_timestamps,
         }
     }
 
@@ -130,47 +93,6 @@
                     .get_at_block(replay_record.block_context.block_number)
                     .map(|tree| Ok::<_, anyhow::Error>((tree, block_output, replay_record)))
             })
-<<<<<<< HEAD
-            .map(|(tree, batch_output, replay_record)| {
-                BATCHER_METRICS
-                    .current_block_number
-                    .set(replay_record.block_context.block_number);
-                let block_number = replay_record.block_context.block_number;
-                tracing::debug!(
-                    "Batcher started processing block {} with {} transactions",
-                    block_number,
-                    replay_record.transactions.len(),
-                );
-                let previous_block_timestamp = *self
-                    .block_timestamps
-                    .get(&(replay_record.block_context.block_number - 1))
-                    .unwrap_or_else(|| panic!("Missing block timestamp for block {}", block_number))
-                    .value();
-
-                self.block_timestamps
-                    .remove(&(replay_record.block_context.block_number - 1));
-                self.block_timestamps
-                    .insert(block_number, replay_record.block_context.timestamp);
-
-                let state_handle = self.state_handle.clone();
-                tokio::task::spawn_blocking(move || {
-                    (
-                        compute_prover_input(
-                            &replay_record,
-                            state_handle,
-                            tree,
-                            self.bin_path,
-                            previous_block_timestamp,
-                        ),
-                        batch_output,
-                        replay_record,
-                    )
-                })
-            })
-            .buffered(self.maximum_in_flight_blocks)
-            .map_err(|e| anyhow::anyhow!(e))
-=======
->>>>>>> 49278c3c
             .try_fold(
                 self.prev_batch_info,
                 async |prev_batch_info, (tree, block_output, replay_record)| {
@@ -239,72 +161,4 @@
             .await
             .map(|_| ())
     }
-<<<<<<< HEAD
-}
-
-fn compute_prover_input(
-    replay_record: &ReplayRecord,
-    state_handle: StateHandle,
-    tree_view: MerkleTreeVersion<RocksDBWrapper>,
-    bin_path: &'static str,
-    last_block_timestamp: u64,
-) -> Vec<u32> {
-    let block_number = replay_record.block_context.block_number;
-
-    let (root_hash, leaf_count) = tree_view.root_info().unwrap();
-    let initial_storage_commitment = StorageCommitment {
-        root: fixed_bytes_to_bytes32(root_hash),
-        next_free_slot: leaf_count,
-    };
-
-    let state_view = state_handle.state_view_at_block(block_number - 1).unwrap();
-
-    let transactions = replay_record
-        .transactions
-        .iter()
-        .map(|tx| tx.clone().encode())
-        .collect::<VecDeque<_>>();
-    let list_source = TxListSource { transactions };
-
-    let prover_input_generation_latency =
-        BATCHER_METRICS.prover_input_generation[&"prover_input_generation"].start();
-    let prover_input = generate_proof_input(
-        PathBuf::from(bin_path),
-        replay_record.block_context,
-        ProofData {
-            state_root_view: initial_storage_commitment,
-            last_block_timestamp,
-        },
-        tree_view,
-        state_view,
-        list_source,
-    )
-    .expect("proof gen failed");
-
-    let latency = prover_input_generation_latency.observe();
-
-    tracing::info!(
-        block_number,
-        next_free_slot = leaf_count,
-        "Completed prover input computation in {:?}.",
-        latency
-    );
-
-    prover_input
-}
-
-const LATENCIES_FAST: Buckets = Buckets::exponential(0.0000001..=1.0, 2.0);
-#[derive(Debug, Metrics)]
-#[metrics(prefix = "batcher")]
-pub struct BatcherMetrics {
-    #[metrics(unit = Unit::Seconds, labels = ["stage"], buckets = LATENCIES_FAST)]
-    pub prover_input_generation: LabeledFamily<&'static str, Histogram<Duration>>,
-
-    pub current_block_number: Gauge<u64>,
-}
-
-#[vise::register]
-pub(crate) static BATCHER_METRICS: vise::Global<BatcherMetrics> = vise::Global::new();
-=======
-}
->>>>>>> 49278c3c
+}