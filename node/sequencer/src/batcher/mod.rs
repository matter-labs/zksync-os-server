--- conflicted
+++ resolved
@@ -160,68 +160,4 @@
             .await
             .map(|_| ())
     }
-<<<<<<< HEAD
-}
-
-fn compute_prover_input(
-    replay_record: &ReplayRecord,
-    state_handle: StateHandle,
-    tree_view: MerkleTreeVersion<RocksDBWrapper>,
-    bin_path: &'static str,
-) -> Vec<u32> {
-    let block_number = replay_record.block_context.block_number;
-
-    let (root_hash, leaf_count) = tree_view.root_info().unwrap();
-    let initial_storage_commitment = StorageCommitment {
-        root: fixed_bytes_to_bytes32(root_hash),
-        next_free_slot: leaf_count,
-    };
-
-    let state_view = state_handle.state_view_at_block(block_number - 1).unwrap();
-
-    let transactions = replay_record
-        .transactions
-        .iter()
-        .map(|tx| tx.clone().encode())
-        .collect::<VecDeque<_>>();
-    let list_source = TxListSource { transactions };
-
-    let prover_input_generation_latency_observer =
-        BATCHER_METRICS.prover_input_generation[&"prover_input_generation"].start();
-    let prover_input = generate_proof_input(
-        PathBuf::from(bin_path),
-        replay_record.block_context,
-        initial_storage_commitment,
-        tree_view,
-        state_view,
-        list_source,
-    )
-    .expect("proof gen failed");
-
-    let latency = prover_input_generation_latency_observer.observe();
-
-    tracing::info!(
-        block_number,
-        next_free_slot = leaf_count,
-        "Completed prover input computation in {:?}.",
-        latency
-    );
-
-    prover_input
-}
-
-const LATENCIES_FAST: Buckets = Buckets::exponential(0.0000001..=1.0, 2.0);
-#[derive(Debug, Metrics)]
-#[metrics(prefix = "batcher")]
-pub struct BatcherMetrics {
-    #[metrics(unit = Unit::Seconds, labels = ["stage"], buckets = LATENCIES_FAST)]
-    pub prover_input_generation: LabeledFamily<&'static str, Histogram<Duration>>,
-
-    pub current_block_number: Gauge<u64>,
-}
-
-#[vise::register]
-pub(crate) static BATCHER_METRICS: vise::Global<BatcherMetrics> = vise::Global::new();
-=======
-}
->>>>>>> 49278c3c
+}