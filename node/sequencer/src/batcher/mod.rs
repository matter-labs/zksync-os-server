use crate::CHAIN_ID;
use crate::metrics::GENERAL_METRICS;
use crate::model::{BatchJob, ReplayRecord};
<<<<<<< HEAD
use alloy::primitives::B256;
use dashmap::DashMap;
=======
>>>>>>> 506c1cdd
use futures::{FutureExt, StreamExt, TryStreamExt};
use std::collections::VecDeque;
use std::path::PathBuf;
use std::time::Duration;
use tokio::sync::mpsc::Receiver;
use tokio_stream::wrappers::ReceiverStream;
use vise::{Buckets, Gauge, Histogram, LabeledFamily, Metrics, Unit};
use zk_ee::common_structs::ProofData;
use zk_os_forward_system::run::test_impl::TxListSource;
use zk_os_forward_system::run::{BatchOutput, StorageCommitment, generate_proof_input};
use zksync_os_l1_sender::L1SenderHandle;
use zksync_os_l1_sender::commitment::{CommitBatchInfo, StoredBatchInfo};
use zksync_os_merkle_tree::{
    MerkleTreeForReading, MerkleTreeVersion, RocksDBWrapper, fixed_bytes_to_bytes32,
};
use zksync_os_state::StateHandle;
use zksync_os_types::ZksyncOsEncode;

pub mod util;

/// This component generates l1 batches from the stream of blocks
/// It also generates Prover Input for each batch.
///
/// Currently, batching is not implemented on zksync-os side, so we do 1 batch == 1 block
/// Thus, this component only generates prover input.
pub struct Batcher {
    block_receiver: Receiver<(BatchOutput, ReplayRecord)>,
    // todo: the following two may just need to be a broadcast with backpressure instead (to eth-sender and prover-api)
    batch_sender: tokio::sync::mpsc::Sender<BatchJob>,
    // handled by l1-sender. We ensure that they are sent in order.
    commit_batch_info_sender: Option<L1SenderHandle>,
    persistent_tree: MerkleTreeForReading<RocksDBWrapper>,
    state_handle: StateHandle,
    last_committed_batch: u64,
    bin_path: &'static str,
    maximum_in_flight_blocks: usize,
<<<<<<< HEAD
    // number and state commitment of the last processed batch.
    last_processed_batch_number_and_commitment: (u64, B256),
    // cache for block timestamps
    block_timestamps: DashMap<u64, u64>,
}

#[derive(Debug)]
pub struct BatcherInitData {
    pub last_block_number: u64,
    pub last_block_timestamp: u64,
    pub last_state_commitment: B256,
=======
    // holds info about the last processed batch (genesis if none)
    prev_batch_info: StoredBatchInfo,
>>>>>>> 506c1cdd
}

impl Batcher {
    #[allow(clippy::too_many_arguments)]
    pub fn new(
        block_receiver: tokio::sync::mpsc::Receiver<(BatchOutput, ReplayRecord)>,
        batch_sender: tokio::sync::mpsc::Sender<BatchJob>,
        // handled by l1-sender
        commit_batch_info_sender: Option<L1SenderHandle>,
        state_handle: StateHandle,
        persistent_tree: MerkleTreeForReading<RocksDBWrapper>,
        last_committed_batch: u64,

        enable_logging: bool,
        maximum_in_flight_blocks: usize,
<<<<<<< HEAD
        batcher_init_data: BatcherInitData,
=======
        prev_batch_info: StoredBatchInfo,
>>>>>>> 506c1cdd
    ) -> Self {
        // Use path relative to crate's Cargo.toml to ensure consistent pathing in different contexts
        let bin_path = if enable_logging {
            concat!(
                env!("CARGO_MANIFEST_DIR"),
                "/../../server_app_logging_enabled.bin"
            )
        } else {
            concat!(env!("CARGO_MANIFEST_DIR"), "/../../server_app.bin")
        };
        let block_timestamps = [(
            batcher_init_data.last_block_number,
            batcher_init_data.last_block_timestamp,
        )]
        .into_iter()
        .collect();
        Self {
            block_receiver,
            state_handle,
            batch_sender,
            persistent_tree,
            commit_batch_info_sender,
            last_committed_batch,
            bin_path,
            maximum_in_flight_blocks,
<<<<<<< HEAD
            last_processed_batch_number_and_commitment: (
                batcher_init_data.last_block_number,
                batcher_init_data.last_state_commitment,
            ),
            block_timestamps,
=======
            prev_batch_info,
>>>>>>> 506c1cdd
        }
    }

    /// Works on multiple blocks in parallel. May use up to [Self::maximum_in_flight_blocks] threads but
    /// will only take up new work once the oldest block finishes processing.
    pub async fn run_loop(self) -> anyhow::Result<()> {
        ReceiverStream::new(self.block_receiver)
            .then(|(batch_output, replay_record)| {
                self.persistent_tree
                    .clone()
                    .get_at_block(replay_record.block_context.block_number - 1)
                    .map(|tree| (tree, batch_output, replay_record))
            })
            .map(|(tree, batch_output, replay_record)| {
                BATCHER_METRICS
                    .current_block_number
                    .set(replay_record.block_context.block_number);
                let block_number = replay_record.block_context.block_number;
                tracing::debug!(
                    "Batcher started processing block {} with {} transactions",
                    block_number,
                    replay_record.transactions.len(),
                );
                let previous_block_timestamp = *self
                    .block_timestamps
                    .get(&(replay_record.block_context.block_number - 1))
                    .unwrap_or_else(|| panic!("Missing block timestamp for block {}", block_number))
                    .value();

                self.block_timestamps
                    .remove(&(replay_record.block_context.block_number - 1));
                self.block_timestamps
                    .insert(block_number, replay_record.block_context.timestamp);

                let state_handle = self.state_handle.clone();
                tokio::task::spawn_blocking(move || {
                    (
                        compute_prover_input(
                            &replay_record,
                            state_handle,
                            tree,
                            self.bin_path,
                            previous_block_timestamp,
                        ),
                        batch_output,
                        replay_record,
                    )
                })
            })
            .buffered(self.maximum_in_flight_blocks)
            .map_err(|e| anyhow::anyhow!(e))
            .try_fold(
<<<<<<< HEAD
                self.last_processed_batch_number_and_commitment,
                async |(previous_block_number, previous_state_commitment),
                       (prover_input, batch_output, replay_record)| {
                    let block_number = replay_record.block_context.block_number;
                    assert_eq!(previous_block_number + 1, block_number);
=======
                self.prev_batch_info,
                async |prev_batch_info, (prover_input, batch_output, replay_record)| {
                    let block_number = replay_record.block_context.block_number;
                    assert_eq!(prev_batch_info.batch_number + 1, block_number);
>>>>>>> 506c1cdd

                    let (root_hash, leaf_count) = self
                        .persistent_tree
                        .clone()
                        .get_at_block(block_number)
                        .await
                        .root_info()
                        .unwrap();

                    let tree_output = zksync_os_merkle_tree::TreeBatchOutput {
                        root_hash,
                        leaf_count,
                    };

                    let tx_count = replay_record.transactions.len();
                    let commit_batch_info = CommitBatchInfo::new(
                        batch_output,
                        &replay_record.block_context,
                        &replay_record.transactions,
                        tree_output,
                        CHAIN_ID,
                    );
                    tracing::debug!("Expected commit batch info: {:?}", commit_batch_info);

                    let stored_batch_info = StoredBatchInfo::from(commit_batch_info.clone());
                    tracing::debug!("Expected stored batch info: {:?}", stored_batch_info);

                    GENERAL_METRICS.block_number[&"batcher"].set(block_number);
                    GENERAL_METRICS.executed_transactions[&"batcher"].inc_by(tx_count as u64);

                    let previous_state_commitment = prev_batch_info.state_commitment;
                    if commit_batch_info.batch_number > self.last_committed_batch {
                        if let Some(l1) = &self.commit_batch_info_sender {
                            l1.commit(prev_batch_info, commit_batch_info.clone())
                                .await?;
                        }
                    }
                    self.batch_sender
                        .send(BatchJob {
                            block_number,
                            prover_input,
                            previous_state_commitment,
                            commit_batch_info,
                        })
                        .await?;

                    Ok(stored_batch_info)
                },
            )
            .await
            .map(|_| ())
    }
}

fn compute_prover_input(
    replay_record: &ReplayRecord,
    state_handle: StateHandle,
    tree_view: MerkleTreeVersion<RocksDBWrapper>,
    bin_path: &'static str,
    last_block_timestamp: u64,
) -> Vec<u32> {
    let block_number = replay_record.block_context.block_number;

    let (root_hash, leaf_count) = tree_view.root_info().unwrap();
    let initial_storage_commitment = StorageCommitment {
        root: fixed_bytes_to_bytes32(root_hash),
        next_free_slot: leaf_count,
    };

    let state_view = state_handle.state_view_at_block(block_number - 1).unwrap();

    let transactions = replay_record
        .transactions
        .iter()
        .map(|tx| tx.clone().encode())
        .collect::<VecDeque<_>>();
    let list_source = TxListSource { transactions };

    let prover_input_generation_latency =
        BATCHER_METRICS.prover_input_generation[&"prover_input_generation"].start();
    let prover_input = generate_proof_input(
        PathBuf::from(bin_path),
        replay_record.block_context,
        ProofData {
            state_root_view: initial_storage_commitment,
            last_block_timestamp,
        },
        tree_view,
        state_view,
        list_source,
    )
    .expect("proof gen failed");

    let latency = prover_input_generation_latency.observe();

    tracing::info!(
        block_number,
        next_free_slot = leaf_count,
        "Completed prover input computation in {:?}.",
        latency
    );

    prover_input
}

const LATENCIES_FAST: Buckets = Buckets::exponential(0.0000001..=1.0, 2.0);
#[derive(Debug, Metrics)]
#[metrics(prefix = "batcher")]
pub struct BatcherMetrics {
    #[metrics(unit = Unit::Seconds, labels = ["stage"], buckets = LATENCIES_FAST)]
    pub prover_input_generation: LabeledFamily<&'static str, Histogram<Duration>>,

    pub current_block_number: Gauge<u64>,
}

#[vise::register]
pub(crate) static BATCHER_METRICS: vise::Global<BatcherMetrics> = vise::Global::new();<|MERGE_RESOLUTION|>--- conflicted
+++ resolved
@@ -1,11 +1,7 @@
 use crate::CHAIN_ID;
 use crate::metrics::GENERAL_METRICS;
 use crate::model::{BatchJob, ReplayRecord};
-<<<<<<< HEAD
-use alloy::primitives::B256;
 use dashmap::DashMap;
-=======
->>>>>>> 506c1cdd
 use futures::{FutureExt, StreamExt, TryStreamExt};
 use std::collections::VecDeque;
 use std::path::PathBuf;
@@ -42,22 +38,16 @@
     last_committed_batch: u64,
     bin_path: &'static str,
     maximum_in_flight_blocks: usize,
-<<<<<<< HEAD
-    // number and state commitment of the last processed batch.
-    last_processed_batch_number_and_commitment: (u64, B256),
+    // holds info about the last processed batch (genesis if none)
+    prev_batch_info: StoredBatchInfo,
     // cache for block timestamps
     block_timestamps: DashMap<u64, u64>,
 }
 
 #[derive(Debug)]
-pub struct BatcherInitData {
-    pub last_block_number: u64,
-    pub last_block_timestamp: u64,
-    pub last_state_commitment: B256,
-=======
-    // holds info about the last processed batch (genesis if none)
-    prev_batch_info: StoredBatchInfo,
->>>>>>> 506c1cdd
+pub struct BatcherLastBlockData {
+    pub number: u64,
+    pub timestamp: u64,
 }
 
 impl Batcher {
@@ -73,11 +63,8 @@
 
         enable_logging: bool,
         maximum_in_flight_blocks: usize,
-<<<<<<< HEAD
-        batcher_init_data: BatcherInitData,
-=======
         prev_batch_info: StoredBatchInfo,
->>>>>>> 506c1cdd
+        last_block_data: BatcherLastBlockData,
     ) -> Self {
         // Use path relative to crate's Cargo.toml to ensure consistent pathing in different contexts
         let bin_path = if enable_logging {
@@ -88,12 +75,9 @@
         } else {
             concat!(env!("CARGO_MANIFEST_DIR"), "/../../server_app.bin")
         };
-        let block_timestamps = [(
-            batcher_init_data.last_block_number,
-            batcher_init_data.last_block_timestamp,
-        )]
-        .into_iter()
-        .collect();
+        let block_timestamps = [(last_block_data.number, last_block_data.timestamp)]
+            .into_iter()
+            .collect();
         Self {
             block_receiver,
             state_handle,
@@ -103,15 +87,8 @@
             last_committed_batch,
             bin_path,
             maximum_in_flight_blocks,
-<<<<<<< HEAD
-            last_processed_batch_number_and_commitment: (
-                batcher_init_data.last_block_number,
-                batcher_init_data.last_state_commitment,
-            ),
+            prev_batch_info,
             block_timestamps,
-=======
-            prev_batch_info,
->>>>>>> 506c1cdd
         }
     }
 
@@ -164,18 +141,10 @@
             .buffered(self.maximum_in_flight_blocks)
             .map_err(|e| anyhow::anyhow!(e))
             .try_fold(
-<<<<<<< HEAD
-                self.last_processed_batch_number_and_commitment,
-                async |(previous_block_number, previous_state_commitment),
-                       (prover_input, batch_output, replay_record)| {
-                    let block_number = replay_record.block_context.block_number;
-                    assert_eq!(previous_block_number + 1, block_number);
-=======
                 self.prev_batch_info,
                 async |prev_batch_info, (prover_input, batch_output, replay_record)| {
                     let block_number = replay_record.block_context.block_number;
                     assert_eq!(prev_batch_info.batch_number + 1, block_number);
->>>>>>> 506c1cdd
 
                     let (root_hash, leaf_count) = self
                         .persistent_tree
