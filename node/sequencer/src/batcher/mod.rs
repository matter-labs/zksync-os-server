--- conflicted
+++ resolved
@@ -69,7 +69,6 @@
         }
     }
 
-<<<<<<< HEAD
     /// Works on multiple blocks in parallel. May use up to [Self::maximum_in_flight_blocks] threads but
     /// will only take up new work once the oldest block finishes processing.
     pub async fn run_loop(self) -> anyhow::Result<()> {
@@ -85,68 +84,6 @@
                         .await
                         .unwrap();
                     (batch_output, replay_record)
-=======
-    /// Spawns num_workers threads and distributed work (block_source) among them
-    /// todo: currently it forwards the block message to each of the workers - we could broadcast instead - no need for this forwarding then
-    ///
-    pub async fn run_loop(mut self) -> anyhow::Result<()> {
-        let mut worker_block_senders = Vec::new();
-
-        // todo: will be reworked when migrating batcher to the persistent tree
-        let commit_tx = self
-            .commit_batch_info_sender
-            .map(|commit_batch_info_sender| {
-                let (commit_tx, commit_rx) = tokio::sync::mpsc::channel(MAX_INFLIGHT);
-                // CommitBatchInfo proxy that ensures order
-                tokio::spawn(async move {
-                    if let Err(e) = ordered_committer(commit_rx, commit_batch_info_sender).await {
-                        tracing::error!("ordered_committer exited: {e:?}");
-                    }
-                });
-                commit_tx
-            });
-
-        for worker_id in 0..self.num_workers {
-            let (block_sender, block_receiver) = tokio::sync::mpsc::channel(MAX_INFLIGHT);
-
-            worker_block_senders.push(block_sender);
-            let batch_sender = self.batch_sender.clone();
-            let state_handle = self.state_handle.clone();
-            let commit_tx = commit_tx.clone();
-            std::thread::spawn(move || {
-                if let Err(err) = worker_loop(
-                    worker_id,
-                    self.num_workers,
-                    block_receiver,
-                    batch_sender,
-                    commit_tx,
-                    state_handle,
-                    self.bin_path,
-                ) {
-                    tracing::error!(?err, "batcher worker exited unexpectedly");
-                }
-            });
-        }
-
-        loop {
-            // Wait for a replay record from the channel
-            // todo - just forwarding, could use broadcast instead
-            match self.block_sender.recv().await {
-                Some((batch_output, replay_record)) => {
-                    BATCHER_METRICS
-                        .current_block_number
-                        .set(replay_record.block_context.block_number);
-                    let block_number = replay_record.block_context.block_number;
-                    tracing::debug!(
-                        "Batcher dispatcher received block {} with {} transactions",
-                        block_number,
-                        replay_record.transactions.len()
-                    );
-                    for tx in worker_block_senders.iter() {
-                        tx.send((batch_output.clone(), replay_record.clone()))
-                            .await?;
-                    }
->>>>>>> 35339beb
                 }
             })
             .map(|(batch_output, replay_record)| {
@@ -190,7 +127,7 @@
                     (a, b, replay_record)
                 }
             })
-            .for_each(async |(prover_input, batch_output, replay_record)| {
+            .try_for_each(async |(prover_input, batch_output, replay_record)| {
                 let block_number = replay_record.block_context.block_number;
 
                 let (root_hash, leaf_count) = self
@@ -219,7 +156,7 @@
                 GENERAL_METRICS.executed_transactions[&"batcher"].inc_by(tx_count as u64);
 
                 if let Some(l1) = &self.commit_batch_info_sender {
-                    l1.commit(commit_batch_info.clone()).await.unwrap();
+                    l1.commit(commit_batch_info.clone()).await?;
                 }
                 self.batch_sender
                     .send(BatchJob {
@@ -227,12 +164,9 @@
                         prover_input,
                         commit_batch_info,
                     })
-                    .await
-                    .unwrap();
-            })
-            .await;
-
-        Ok(())
+                    .await?;
+            })
+            .await
     }
 }
 
@@ -241,7 +175,6 @@
     state_handle: StateHandle,
     persistent_tree: MerkleTree<RocksDBWrapper>,
     bin_path: &'static str,
-<<<<<<< HEAD
 ) -> Vec<u32> {
     let block_number = replay_record.block_context.block_number;
     let version = block_number - 1;
@@ -280,9 +213,6 @@
 
     let latency = prover_input_generation_latency.observe();
 
-=======
-) -> anyhow::Result<()> {
->>>>>>> 35339beb
     tracing::info!(
         block_number,
         next_free_slot = leaf_count,
@@ -290,157 +220,7 @@
         latency
     );
 
-<<<<<<< HEAD
     prover_input
-=======
-    // still need to read `block_receiver` channel async
-    // although creating a Runtime here is awkward - todo
-    let rt = tokio::runtime::Builder::new_current_thread()
-        .enable_all()
-        .build()?;
-
-    // thread owns its own tree - as it's not thread-safe.
-    let tree = Arc::new(RwLock::new(InMemoryTree::<false> {
-        storage_tree: TestingTree::new_in(Global),
-        cold_storage: HashMap::new(),
-    }));
-
-    loop {
-        let Some((batch_output, replay_record)) = rt.block_on(block_receiver.recv()) else {
-            tracing::warn!("Worker {} block receiver channel closed", worker_id);
-            return Ok(());
-        };
-
-        let bn = replay_record.block_context.block_number;
-        tracing::debug!(worker_id = worker_id, bn = bn, "Received block");
-
-        if bn % total_workers_count as u64 != worker_id as u64 {
-            // Not my job - but still need to update the tree
-            update_tree_with_batch_output(&tree, &batch_output);
-            continue;
-        } else {
-            // my job! Computing prover input and sending the result to batcher_sender
-            tracing::info!(
-                worker_id = worker_id,
-                block_number = bn,
-                "starting prover input computation",
-            );
-
-            let initial_storage_commitment = StorageCommitment {
-                root: *tree.read().unwrap().storage_tree.root(),
-                next_free_slot: tree.read().unwrap().storage_tree.next_free_slot,
-            };
-
-            let state_view = state_handle.state_view_at_block(bn)?;
-
-            let transactions: VecDeque<Vec<u8>> = replay_record
-                .transactions
-                .clone()
-                .into_iter()
-                .map(|tx| tx.encode())
-                .collect();
-            let tx_count = transactions.len();
-            let list_source = TxListSource { transactions };
-
-            let prover_input_generation_latency =
-                BATCHER_METRICS.prover_input_generation[&"prover_input_generation"].start();
-            let prover_input = generate_proof_input(
-                PathBuf::from(bin_path),
-                replay_record.block_context,
-                initial_storage_commitment,
-                tree.clone(),
-                state_view,
-                list_source,
-            )
-            .expect("proof gen failed");
-
-            let latency = prover_input_generation_latency.observe();
-
-            tracing::info!(
-                worker_id = worker_id,
-                block_number = bn,
-                tx_count = tx_count,
-                next_free_slot = tree.read().unwrap().storage_tree.next_free_slot,
-                "Completed prover input computation in {:?}.",
-                latency
-            );
-
-            update_tree_with_batch_output(&tree, &batch_output);
-
-            let tree_output = zksync_os_merkle_tree::BatchOutput {
-                root_hash: tree
-                    .read()
-                    .unwrap()
-                    .storage_tree
-                    .root()
-                    .as_u8_array_ref()
-                    .into(),
-                leaf_count: tree.read().unwrap().storage_tree.next_free_slot,
-            };
-
-            let commit_batch_info = CommitBatchInfo::new(
-                batch_output,
-                &replay_record.transactions,
-                tree_output,
-                CHAIN_ID,
-            );
-            tracing::debug!("Expected commit batch info: {:?}", commit_batch_info);
-
-            if let Some(commit_batch_info_sender) = &commit_batch_info_sender {
-                rt.block_on(commit_batch_info_sender.send(commit_batch_info.clone()))?;
-            }
-
-            let stored_batch_info = StoredBatchInfo::from(commit_batch_info.clone());
-            tracing::debug!("Expected stored batch info: {:?}", stored_batch_info);
-
-            let batch = BatchJob {
-                block_number: bn,
-                prover_input,
-                commit_batch_info,
-            };
-            GENERAL_METRICS.block_number[&"batcher"].set(bn);
-            GENERAL_METRICS.executed_transactions[&"batcher"].inc_by(tx_count as u64);
-            rt.block_on(batch_sender.send(batch))?;
-        }
-    }
-}
-
-/// Receives `CommitBatchInfo`s from all workers, buffers anything that
-/// arrives early, and forwards them strictly in block-number order.
-///
-/// todo: will be removed/replaced when batcher is reworked to use persistent tree
-async fn ordered_committer(
-    mut rx: Receiver<CommitBatchInfo>,
-    l1: L1SenderHandle,
-) -> anyhow::Result<()> {
-    use std::collections::BTreeMap;
-
-    // batcher always starts from the first block for now
-    // since it needs to build the in-memory tree.
-    let mut expected = 1;
-    let mut buffer = BTreeMap::new(); // early arrivals keyed by block_no
-
-    while let Some(info) = rx.recv().await {
-        let bn = info.batch_number;
-        buffer.insert(bn, info);
-
-        while let Some(in_order) = buffer.remove(&expected) {
-            l1.commit(in_order).await?; // <-- now it is definitely in order
-            expected += 1;
-        }
-    }
-    Ok(())
-}
-
-fn update_tree_with_batch_output(tree: &Arc<RwLock<InMemoryTree>>, batch_output: &BatchOutput) {
-    // update tree - note that we need to do it for every block, not only the ones we need to process
-    let mut write_tree = tree.write().unwrap();
-    for w in &batch_output.storage_writes {
-        write_tree.cold_storage.insert(w.key, w.value);
-        write_tree.storage_tree.insert(&w.key, &w.value);
-    }
-    drop(write_tree);
->>>>>>> 35339beb
 }
 
 const LATENCIES_FAST: Buckets = Buckets::exponential(0.0000001..=1.0, 2.0);
