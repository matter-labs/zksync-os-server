use crate::metrics::GENERAL_METRICS;
use crate::model::{BatchJob, ReplayRecord};
use crate::CHAIN_ID;
use futures::{StreamExt, TryStreamExt};
use std::collections::VecDeque;
use std::path::PathBuf;
use std::time::Duration;
use tokio::sync::{mpsc::Receiver, watch};
use tokio_stream::wrappers::ReceiverStream;
use vise::{Buckets, Gauge, Histogram, LabeledFamily, Metrics, Unit};
use zk_os_forward_system::run::test_impl::TxListSource;
use zk_os_forward_system::run::{generate_proof_input, BatchOutput, StorageCommitment};
use zksync_os_l1_sender::commitment::{CommitBatchInfo, StoredBatchInfo};
use zksync_os_l1_sender::L1SenderHandle;
use zksync_os_merkle_tree::{
    fixed_bytes_to_bytes32, MerkleTree, MerkleTreeVersion, RocksDBWrapper,
};
use zksync_os_state::StateHandle;
use zksync_os_types::ZksyncOsEncode;

/// This component will generates l1 batches from the stream of blocks
/// It also generates Prover Input for each batch.
///
/// Currently, batching is not implemented on zksync-os side, so we do 1 batch == 1 block
/// Thus, this component only generates prover input.
pub struct Batcher {
    block_receiver: Receiver<(BatchOutput, ReplayRecord)>,
    // todo: the following two may just need to be a broadcast with backpressure instead (to eth-sender and prover-api)
    batch_sender: tokio::sync::mpsc::Sender<BatchJob>,
    // handled by l1-sender. We ensure that they are sent in order.
    commit_batch_info_sender: Option<L1SenderHandle>,
    /// notifications about tree version to allow the batcher to wait until the tree is ready
    tree_version_watch: watch::Receiver<u64>,
    persistent_tree: MerkleTree<RocksDBWrapper>,
    state_handle: StateHandle,
    bin_path: &'static str,
    maximum_in_flight_blocks: usize,
}

impl Batcher {
    #[allow(clippy::too_many_arguments)]
    pub fn new(
        block_receiver: tokio::sync::mpsc::Receiver<(BatchOutput, ReplayRecord)>,
        batch_sender: tokio::sync::mpsc::Sender<BatchJob>,
        // handled by l1-sender
        commit_batch_info_sender: Option<L1SenderHandle>,
        tree_version_watch: watch::Receiver<u64>,
        state_handle: StateHandle,
        persistent_tree: MerkleTree<RocksDBWrapper>,

        enable_logging: bool,
        maximum_in_flight_blocks: usize,
    ) -> Self {
        // Use path relative to crate's Cargo.toml to ensure consistent pathing in different contexts
        let bin_path = if enable_logging {
            concat!(env!("CARGO_MANIFEST_DIR"), "/../../app_logging_enabled.bin")
        } else {
            concat!(env!("CARGO_MANIFEST_DIR"), "/../../app.bin")
        };
        Self {
            block_receiver,
            state_handle,
            batch_sender,
            tree_version_watch,
            persistent_tree,
            commit_batch_info_sender,
            bin_path,
            maximum_in_flight_blocks,
        }
    }

    /// Works on multiple blocks in parallel. May use up to [Self::maximum_in_flight_blocks] threads but
    /// will only take up new work once the oldest block finishes processing.
    pub async fn run_loop(self) -> anyhow::Result<()> {
        ReceiverStream::new(self.block_receiver)
            .then(|(batch_output, replay_record)| {
                // delay the stream so the necessary tree version is available
                let mut tree_version = self.tree_version_watch.clone();
                async move {
                    tree_version
                        .wait_for(|&tree_version| {
                            tree_version >= replay_record.block_context.block_number - 1
                        })
                        .await
                        .unwrap();
                    (batch_output, replay_record)
                }
            })
            .map(|(batch_output, replay_record)| {
                BATCHER_METRICS
                    .current_block_number
                    .set(replay_record.block_context.block_number);
                let block_number = replay_record.block_context.block_number;
                tracing::debug!(
                    "Batcher started processing block {} with {} transactions",
                    block_number,
                    replay_record.transactions.len(),
                );

                let persistent_tree = self.persistent_tree.clone();
                let state_handle = self.state_handle.clone();
                tokio::task::spawn_blocking(move || {
                    (
                        compute_prover_input(
                            &replay_record,
                            state_handle,
                            persistent_tree.clone(),
                            self.bin_path,
                        ),
                        batch_output,
                        replay_record,
                    )
                })
            })
            .buffered(self.maximum_in_flight_blocks)
            .map_err(|e| anyhow::anyhow!(e))
            .and_then(|(a, b, replay_record)| {
                // delay the stream so the necessary tree version is available
                let mut tree_version = self.tree_version_watch.clone();
                async move {
                    tree_version
                        .wait_for(|&tree_version| {
                            tree_version >= replay_record.block_context.block_number
                        })
                        .await?;
                    Ok((a, b, replay_record))
                }
            })
            .try_for_each(async |(prover_input, batch_output, replay_record)| {
                let block_number = replay_record.block_context.block_number;

                let (root_hash, leaf_count) = self
                    .persistent_tree
                    .root_info(block_number)
                    .unwrap()
                    .unwrap();
                let tree_output = zksync_os_merkle_tree::BatchOutput {
                    root_hash,
                    leaf_count,
                };

                let tx_count = replay_record.transactions.len();
                let commit_batch_info = CommitBatchInfo::new(
                    batch_output,
                    &replay_record.transactions,
                    tree_output,
                    CHAIN_ID,
                );
                tracing::debug!("Expected commit batch info: {:?}", commit_batch_info);

                let stored_batch_info = StoredBatchInfo::from(commit_batch_info.clone());
                tracing::debug!("Expected stored batch info: {:?}", stored_batch_info);

                GENERAL_METRICS.block_number[&"batcher"].set(block_number);
                GENERAL_METRICS.executed_transactions[&"batcher"].inc_by(tx_count as u64);

                if let Some(l1) = &self.commit_batch_info_sender {
                    l1.commit(commit_batch_info.clone()).await?;
                }
                self.batch_sender
                    .send(BatchJob {
                        block_number,
                        prover_input,
                        commit_batch_info,
                    })
                    .await?;

                Ok(())
            })
            .await
    }
}

fn compute_prover_input(
    replay_record: &ReplayRecord,
    state_handle: StateHandle,
    persistent_tree: MerkleTree<RocksDBWrapper>,
    bin_path: &'static str,
) -> Vec<u32> {
    let block_number = replay_record.block_context.block_number;
    let version = block_number - 1;

    let (root_hash, leaf_count) = persistent_tree.root_info(version).unwrap().unwrap();
    let initial_storage_commitment = StorageCommitment {
        root: fixed_bytes_to_bytes32(root_hash),
        next_free_slot: leaf_count,
    };

    let state_view = state_handle.state_view_at_block(block_number).unwrap();

    let transactions = replay_record
        .transactions
        .iter()
        .map(|tx| tx.clone().encode())
        .collect::<VecDeque<_>>();
    let list_source = TxListSource { transactions };

    let tree_view = MerkleTreeVersion {
        tree: persistent_tree.clone(),
        version,
    };

    let prover_input_generation_latency =
        BATCHER_METRICS.prover_input_generation[&"prover_input_generation"].start();
    let prover_input = generate_proof_input(
        PathBuf::from(bin_path),
        replay_record.block_context,
        initial_storage_commitment,
        tree_view,
        state_view,
        list_source,
    )
    .expect("proof gen failed");

    let latency = prover_input_generation_latency.observe();

    tracing::info!(
        block_number,
        next_free_slot = leaf_count,
        "Completed prover input computation with persistent tree in {:?}.",
        latency
    );

<<<<<<< HEAD
    prover_input
=======
    // still need to read `block_receiver` channel async
    // although creating a Runtime here is awkward - todo
    let rt = tokio::runtime::Builder::new_current_thread()
        .enable_all()
        .build()?;

    // thread owns its own tree - as it's not thread-safe.
    let tree = Arc::new(RwLock::new(InMemoryTree::<false> {
        storage_tree: TestingTree::new_in(Global),
        cold_storage: HashMap::new(),
    }));

    loop {
        let Some((batch_output, replay_record)) = rt.block_on(block_receiver.recv()) else {
            tracing::warn!("Worker {} block receiver channel closed", worker_id);
            return Ok(());
        };

        let bn = replay_record.block_context.block_number;
        tracing::debug!(worker_id = worker_id, bn = bn, "Received block");

        if bn % total_workers_count as u64 != worker_id as u64 {
            // Not my job - but still need to update the tree
            update_tree_with_batch_output(&tree, &batch_output);
            continue;
        } else {
            // my job! Computing prover input and sending the result to batcher_sender
            tracing::info!(
                worker_id = worker_id,
                block_number = bn,
                "starting prover input computation",
            );

            let initial_storage_commitment = StorageCommitment {
                root: *tree.read().unwrap().storage_tree.root(),
                next_free_slot: tree.read().unwrap().storage_tree.next_free_slot,
            };

            let state_view = state_handle.state_view_at_block(bn)?;

            let transactions: VecDeque<Vec<u8>> = replay_record
                .transactions
                .clone()
                .into_iter()
                .map(|tx| tx.encode())
                .collect();
            let tx_count = transactions.len();
            let list_source = TxListSource { transactions };

            let prover_input_generation_latency =
                BATCHER_METRICS.prover_input_generation[&"prover_input_generation"].start();
            let prover_input = generate_proof_input(
                PathBuf::from(bin_path),
                replay_record.block_context,
                initial_storage_commitment,
                tree.clone(),
                state_view,
                list_source,
            )
            .expect("proof gen failed");

            let latency = prover_input_generation_latency.observe();

            tracing::info!(
                worker_id = worker_id,
                block_number = bn,
                tx_count = tx_count,
                next_free_slot = tree.read().unwrap().storage_tree.next_free_slot,
                "Completed prover input computation in {:?}.",
                latency
            );

            update_tree_with_batch_output(&tree, &batch_output);

            let tree_output = zksync_os_merkle_tree::BatchOutput {
                root_hash: tree
                    .read()
                    .unwrap()
                    .storage_tree
                    .root()
                    .as_u8_array_ref()
                    .into(),
                leaf_count: tree.read().unwrap().storage_tree.next_free_slot,
            };

            let commit_batch_info = CommitBatchInfo::new(
                batch_output,
                &replay_record.block_context,
                &replay_record.transactions,
                tree_output,
                CHAIN_ID,
            );
            tracing::debug!("Expected commit batch info: {:?}", commit_batch_info);

            if let Some(commit_batch_info_sender) = &commit_batch_info_sender {
                rt.block_on(commit_batch_info_sender.send(commit_batch_info.clone()))?;
            }

            let stored_batch_info = StoredBatchInfo::from(commit_batch_info.clone());
            tracing::debug!("Expected stored batch info: {:?}", stored_batch_info);

            let batch = BatchJob {
                block_number: bn,
                prover_input,
                commit_batch_info,
            };
            GENERAL_METRICS.block_number[&"batcher"].set(bn);
            GENERAL_METRICS.executed_transactions[&"batcher"].inc_by(tx_count as u64);
            rt.block_on(batch_sender.send(batch))?;
        }
    }
}

/// Receives `CommitBatchInfo`s from all workers, buffers anything that
/// arrives early, and forwards them strictly in block-number order.
///
/// todo: will be removed/replaced when batcher is reworked to use persistent tree
async fn ordered_committer(
    mut rx: Receiver<CommitBatchInfo>,
    l1: L1SenderHandle,
) -> anyhow::Result<()> {
    use std::collections::BTreeMap;

    // batcher always starts from the first block for now
    // since it needs to build the in-memory tree.
    let mut expected = 1;
    let mut buffer = BTreeMap::new(); // early arrivals keyed by block_no

    while let Some(info) = rx.recv().await {
        let bn = info.batch_number;
        buffer.insert(bn, info);

        while let Some(in_order) = buffer.remove(&expected) {
            l1.commit(in_order).await?; // <-- now it is definitely in order
            expected += 1;
        }
    }
    Ok(())
}

fn update_tree_with_batch_output(tree: &Arc<RwLock<InMemoryTree>>, batch_output: &BatchOutput) {
    // update tree - note that we need to do it for every block, not only the ones we need to process
    let mut write_tree = tree.write().unwrap();
    for w in &batch_output.storage_writes {
        write_tree.cold_storage.insert(w.key, w.value);
        write_tree.storage_tree.insert(&w.key, &w.value);
    }
    drop(write_tree);
>>>>>>> 8bb6a2da
}

const LATENCIES_FAST: Buckets = Buckets::exponential(0.0000001..=1.0, 2.0);
#[derive(Debug, Metrics)]
#[metrics(prefix = "batcher")]
pub struct BatcherMetrics {
    #[metrics(unit = Unit::Seconds, labels = ["stage"], buckets = LATENCIES_FAST)]
    pub prover_input_generation: LabeledFamily<&'static str, Histogram<Duration>>,

    pub current_block_number: Gauge<u64>,
}

#[vise::register]
pub(crate) static BATCHER_METRICS: vise::Global<BatcherMetrics> = vise::Global::new();<|MERGE_RESOLUTION|>--- conflicted
+++ resolved
@@ -142,6 +142,7 @@
                 let tx_count = replay_record.transactions.len();
                 let commit_batch_info = CommitBatchInfo::new(
                     batch_output,
+                    &replay_record.block_context,
                     &replay_record.transactions,
                     tree_output,
                     CHAIN_ID,
@@ -221,158 +222,7 @@
         latency
     );
 
-<<<<<<< HEAD
     prover_input
-=======
-    // still need to read `block_receiver` channel async
-    // although creating a Runtime here is awkward - todo
-    let rt = tokio::runtime::Builder::new_current_thread()
-        .enable_all()
-        .build()?;
-
-    // thread owns its own tree - as it's not thread-safe.
-    let tree = Arc::new(RwLock::new(InMemoryTree::<false> {
-        storage_tree: TestingTree::new_in(Global),
-        cold_storage: HashMap::new(),
-    }));
-
-    loop {
-        let Some((batch_output, replay_record)) = rt.block_on(block_receiver.recv()) else {
-            tracing::warn!("Worker {} block receiver channel closed", worker_id);
-            return Ok(());
-        };
-
-        let bn = replay_record.block_context.block_number;
-        tracing::debug!(worker_id = worker_id, bn = bn, "Received block");
-
-        if bn % total_workers_count as u64 != worker_id as u64 {
-            // Not my job - but still need to update the tree
-            update_tree_with_batch_output(&tree, &batch_output);
-            continue;
-        } else {
-            // my job! Computing prover input and sending the result to batcher_sender
-            tracing::info!(
-                worker_id = worker_id,
-                block_number = bn,
-                "starting prover input computation",
-            );
-
-            let initial_storage_commitment = StorageCommitment {
-                root: *tree.read().unwrap().storage_tree.root(),
-                next_free_slot: tree.read().unwrap().storage_tree.next_free_slot,
-            };
-
-            let state_view = state_handle.state_view_at_block(bn)?;
-
-            let transactions: VecDeque<Vec<u8>> = replay_record
-                .transactions
-                .clone()
-                .into_iter()
-                .map(|tx| tx.encode())
-                .collect();
-            let tx_count = transactions.len();
-            let list_source = TxListSource { transactions };
-
-            let prover_input_generation_latency =
-                BATCHER_METRICS.prover_input_generation[&"prover_input_generation"].start();
-            let prover_input = generate_proof_input(
-                PathBuf::from(bin_path),
-                replay_record.block_context,
-                initial_storage_commitment,
-                tree.clone(),
-                state_view,
-                list_source,
-            )
-            .expect("proof gen failed");
-
-            let latency = prover_input_generation_latency.observe();
-
-            tracing::info!(
-                worker_id = worker_id,
-                block_number = bn,
-                tx_count = tx_count,
-                next_free_slot = tree.read().unwrap().storage_tree.next_free_slot,
-                "Completed prover input computation in {:?}.",
-                latency
-            );
-
-            update_tree_with_batch_output(&tree, &batch_output);
-
-            let tree_output = zksync_os_merkle_tree::BatchOutput {
-                root_hash: tree
-                    .read()
-                    .unwrap()
-                    .storage_tree
-                    .root()
-                    .as_u8_array_ref()
-                    .into(),
-                leaf_count: tree.read().unwrap().storage_tree.next_free_slot,
-            };
-
-            let commit_batch_info = CommitBatchInfo::new(
-                batch_output,
-                &replay_record.block_context,
-                &replay_record.transactions,
-                tree_output,
-                CHAIN_ID,
-            );
-            tracing::debug!("Expected commit batch info: {:?}", commit_batch_info);
-
-            if let Some(commit_batch_info_sender) = &commit_batch_info_sender {
-                rt.block_on(commit_batch_info_sender.send(commit_batch_info.clone()))?;
-            }
-
-            let stored_batch_info = StoredBatchInfo::from(commit_batch_info.clone());
-            tracing::debug!("Expected stored batch info: {:?}", stored_batch_info);
-
-            let batch = BatchJob {
-                block_number: bn,
-                prover_input,
-                commit_batch_info,
-            };
-            GENERAL_METRICS.block_number[&"batcher"].set(bn);
-            GENERAL_METRICS.executed_transactions[&"batcher"].inc_by(tx_count as u64);
-            rt.block_on(batch_sender.send(batch))?;
-        }
-    }
-}
-
-/// Receives `CommitBatchInfo`s from all workers, buffers anything that
-/// arrives early, and forwards them strictly in block-number order.
-///
-/// todo: will be removed/replaced when batcher is reworked to use persistent tree
-async fn ordered_committer(
-    mut rx: Receiver<CommitBatchInfo>,
-    l1: L1SenderHandle,
-) -> anyhow::Result<()> {
-    use std::collections::BTreeMap;
-
-    // batcher always starts from the first block for now
-    // since it needs to build the in-memory tree.
-    let mut expected = 1;
-    let mut buffer = BTreeMap::new(); // early arrivals keyed by block_no
-
-    while let Some(info) = rx.recv().await {
-        let bn = info.batch_number;
-        buffer.insert(bn, info);
-
-        while let Some(in_order) = buffer.remove(&expected) {
-            l1.commit(in_order).await?; // <-- now it is definitely in order
-            expected += 1;
-        }
-    }
-    Ok(())
-}
-
-fn update_tree_with_batch_output(tree: &Arc<RwLock<InMemoryTree>>, batch_output: &BatchOutput) {
-    // update tree - note that we need to do it for every block, not only the ones we need to process
-    let mut write_tree = tree.write().unwrap();
-    for w in &batch_output.storage_writes {
-        write_tree.cold_storage.insert(w.key, w.value);
-        write_tree.storage_tree.insert(&w.key, &w.value);
-    }
-    drop(write_tree);
->>>>>>> 8bb6a2da
 }
 
 const LATENCIES_FAST: Buckets = Buckets::exponential(0.0000001..=1.0, 2.0);
