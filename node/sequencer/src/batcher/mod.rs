mod util;

use crate::CHAIN_ID;
use crate::metrics::GENERAL_METRICS;
use crate::model::{BatchJob, ReplayRecord};
use alloy::primitives::B256;
use futures::{FutureExt, StreamExt, TryStreamExt};
use std::collections::VecDeque;
use std::path::PathBuf;
use std::time::Duration;
use tokio::sync::mpsc::Receiver;
use tokio_stream::wrappers::ReceiverStream;
use vise::{Buckets, Gauge, Histogram, LabeledFamily, Metrics, Unit};
use zk_os_forward_system::run::test_impl::TxListSource;
use zk_os_forward_system::run::{BatchOutput, StorageCommitment, generate_proof_input};
use zksync_os_l1_sender::L1SenderHandle;
use zksync_os_l1_sender::commitment::{CommitBatchInfo, StoredBatchInfo};
use zksync_os_merkle_tree::{
    MerkleTreeForReading, MerkleTreeVersion, RocksDBWrapper, fixed_bytes_to_bytes32,
};
use zksync_os_state::StateHandle;
use zksync_os_types::ZksyncOsEncode;

pub mod util;

/// This component generates l1 batches from the stream of blocks
/// It also generates Prover Input for each batch.
///
/// Currently, batching is not implemented on zksync-os side, so we do 1 batch == 1 block
/// Thus, this component only generates prover input.
pub struct Batcher {
    block_receiver: Receiver<(BatchOutput, ReplayRecord)>,
    // todo: the following two may just need to be a broadcast with backpressure instead (to eth-sender and prover-api)
    batch_sender: tokio::sync::mpsc::Sender<BatchJob>,
    // handled by l1-sender. We ensure that they are sent in order.
    commit_batch_info_sender: Option<L1SenderHandle>,
    persistent_tree: MerkleTreeForReading<RocksDBWrapper>,
    state_handle: StateHandle,
    last_committed_batch: u64,
    bin_path: &'static str,
    maximum_in_flight_blocks: usize,
    // number and state commitment of the last processed batch.
    prev_batch_data: (u64, B256),
}

impl Batcher {
    #[allow(clippy::too_many_arguments)]
    pub fn new(
        block_receiver: tokio::sync::mpsc::Receiver<(BatchOutput, ReplayRecord)>,
        batch_sender: tokio::sync::mpsc::Sender<BatchJob>,
        // handled by l1-sender
        commit_batch_info_sender: Option<L1SenderHandle>,
        state_handle: StateHandle,
        persistent_tree: MerkleTreeForReading<RocksDBWrapper>,
        last_committed_batch: u64,

        enable_logging: bool,
        maximum_in_flight_blocks: usize,
        prev_batch_data: (u64, B256),
    ) -> Self {
        // Use path relative to crate's Cargo.toml to ensure consistent pathing in different contexts
        let bin_path = if enable_logging {
            concat!(
                env!("CARGO_MANIFEST_DIR"),
                "/../../server_app_logging_enabled.bin"
            )
        } else {
            concat!(env!("CARGO_MANIFEST_DIR"), "/../../server_app.bin")
        };
        Self {
            block_receiver,
            state_handle,
            batch_sender,
            persistent_tree,
            commit_batch_info_sender,
            last_committed_batch,
            bin_path,
            maximum_in_flight_blocks,
            prev_batch_data,
        }
    }

    /// Works on multiple blocks in parallel. May use up to [Self::maximum_in_flight_blocks] threads but
    /// will only take up new work once the oldest block finishes processing.
    pub async fn run_loop(self) -> anyhow::Result<()> {
        ReceiverStream::new(self.block_receiver)
            .then(|(batch_output, replay_record)| {
                self.persistent_tree
                    .clone()
                    .get_at_block(replay_record.block_context.block_number - 1)
                    .map(|tree| (tree, batch_output, replay_record))
            })
            .map(|(tree, batch_output, replay_record)| {
                BATCHER_METRICS
                    .current_block_number
                    .set(replay_record.block_context.block_number);
                let block_number = replay_record.block_context.block_number;
                tracing::debug!(
                    "Batcher started processing block {} with {} transactions",
                    block_number,
                    replay_record.transactions.len(),
                );

                let state_handle = self.state_handle.clone();
                tokio::task::spawn_blocking(move || {
                    (
                        compute_prover_input(&replay_record, state_handle, tree, self.bin_path),
                        batch_output,
                        replay_record,
                    )
                })
            })
            .buffered(self.maximum_in_flight_blocks)
            .map_err(|e| anyhow::anyhow!(e))
            .try_fold(
<<<<<<< HEAD
                util::load_genesis_stored_batch(),
                async |prev_batch, (prover_input, batch_output, replay_record)| {
                    let block_number = replay_record.block_context.block_number;
=======
                self.prev_batch_data,
                async |(prev_block_number, previous_state_commitment),
                       (prover_input, batch_output, replay_record)| {
                    let block_number = replay_record.block_context.block_number;
                    assert_eq!(prev_block_number + 1, block_number);
>>>>>>> 88ed58f7

                    let (root_hash, leaf_count) = self
                        .persistent_tree
                        .clone()
                        .get_at_block(block_number)
                        .await
                        .root_info()
                        .unwrap();

                    let tree_output = zksync_os_merkle_tree::BatchOutput {
                        root_hash,
                        leaf_count,
                    };

                    let tx_count = replay_record.transactions.len();
                    let commit_batch_info = CommitBatchInfo::new(
                        batch_output,
                        &replay_record.block_context,
                        &replay_record.transactions,
                        tree_output,
                        CHAIN_ID,
                    );
                    tracing::debug!("Expected commit batch info: {:?}", commit_batch_info);

                    let stored_batch_info = StoredBatchInfo::from(commit_batch_info.clone());
                    tracing::debug!("Expected stored batch info: {:?}", stored_batch_info);

                    GENERAL_METRICS.block_number[&"batcher"].set(block_number);
                    GENERAL_METRICS.executed_transactions[&"batcher"].inc_by(tx_count as u64);

<<<<<<< HEAD
                    if commit_batch_info.batch_number > self.last_committed_batch {
                        if let Some(l1) = &self.commit_batch_info_sender {
                            l1.commit(prev_batch, commit_batch_info.clone()).await?;
                        }
=======
                    if let Some(l1) = &self.commit_batch_info_sender {
                        l1.commit(commit_batch_info.clone()).await?;
>>>>>>> 88ed58f7
                    }
                    self.batch_sender
                        .send(BatchJob {
                            block_number,
                            prover_input,
<<<<<<< HEAD
=======
                            previous_state_commitment,
>>>>>>> 88ed58f7
                            commit_batch_info,
                        })
                        .await?;

<<<<<<< HEAD
                    Ok(stored_batch_info)
=======
                    Ok((block_number, stored_batch_info.state_commitment))
>>>>>>> 88ed58f7
                },
            )
            .await
            .map(|_| ())
    }
}

fn compute_prover_input(
    replay_record: &ReplayRecord,
    state_handle: StateHandle,
    tree_view: MerkleTreeVersion<RocksDBWrapper>,
    bin_path: &'static str,
) -> Vec<u32> {
    let block_number = replay_record.block_context.block_number;

    let (root_hash, leaf_count) = tree_view.root_info().unwrap();
    let initial_storage_commitment = StorageCommitment {
        root: fixed_bytes_to_bytes32(root_hash),
        next_free_slot: leaf_count,
    };

    let state_view = state_handle.state_view_at_block(block_number - 1).unwrap();

    let transactions = replay_record
        .transactions
        .iter()
        .map(|tx| tx.clone().encode())
        .collect::<VecDeque<_>>();
    let list_source = TxListSource { transactions };

    let prover_input_generation_latency =
        BATCHER_METRICS.prover_input_generation[&"prover_input_generation"].start();
    let prover_input = generate_proof_input(
        PathBuf::from(bin_path),
        replay_record.block_context,
        initial_storage_commitment,
        tree_view,
        state_view,
        list_source,
    )
    .expect("proof gen failed");

    let latency = prover_input_generation_latency.observe();

    tracing::info!(
        block_number,
        next_free_slot = leaf_count,
        "Completed prover input computation in {:?}.",
        latency
    );

    prover_input
}

const LATENCIES_FAST: Buckets = Buckets::exponential(0.0000001..=1.0, 2.0);
#[derive(Debug, Metrics)]
#[metrics(prefix = "batcher")]
pub struct BatcherMetrics {
    #[metrics(unit = Unit::Seconds, labels = ["stage"], buckets = LATENCIES_FAST)]
    pub prover_input_generation: LabeledFamily<&'static str, Histogram<Duration>>,

    pub current_block_number: Gauge<u64>,
}

#[vise::register]
pub(crate) static BATCHER_METRICS: vise::Global<BatcherMetrics> = vise::Global::new();<|MERGE_RESOLUTION|>--- conflicted
+++ resolved
@@ -113,17 +113,10 @@
             .buffered(self.maximum_in_flight_blocks)
             .map_err(|e| anyhow::anyhow!(e))
             .try_fold(
-<<<<<<< HEAD
                 util::load_genesis_stored_batch(),
                 async |prev_batch, (prover_input, batch_output, replay_record)| {
                     let block_number = replay_record.block_context.block_number;
-=======
-                self.prev_batch_data,
-                async |(prev_block_number, previous_state_commitment),
-                       (prover_input, batch_output, replay_record)| {
-                    let block_number = replay_record.block_context.block_number;
-                    assert_eq!(prev_block_number + 1, block_number);
->>>>>>> 88ed58f7
+                    assert_eq!(prev_batch.batch_number + 1, block_number);
 
                     let (root_hash, leaf_count) = self
                         .persistent_tree
@@ -154,33 +147,22 @@
                     GENERAL_METRICS.block_number[&"batcher"].set(block_number);
                     GENERAL_METRICS.executed_transactions[&"batcher"].inc_by(tx_count as u64);
 
-<<<<<<< HEAD
+                    let previous_state_commitment = stored_batch_info.state_commitment;
                     if commit_batch_info.batch_number > self.last_committed_batch {
                         if let Some(l1) = &self.commit_batch_info_sender {
                             l1.commit(prev_batch, commit_batch_info.clone()).await?;
                         }
-=======
-                    if let Some(l1) = &self.commit_batch_info_sender {
-                        l1.commit(commit_batch_info.clone()).await?;
->>>>>>> 88ed58f7
                     }
                     self.batch_sender
                         .send(BatchJob {
                             block_number,
                             prover_input,
-<<<<<<< HEAD
-=======
                             previous_state_commitment,
->>>>>>> 88ed58f7
                             commit_batch_info,
                         })
                         .await?;
 
-<<<<<<< HEAD
                     Ok(stored_batch_info)
-=======
-                    Ok((block_number, stored_batch_info.state_commitment))
->>>>>>> 88ed58f7
                 },
             )
             .await
