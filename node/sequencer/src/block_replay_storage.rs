--- conflicted
+++ resolved
@@ -91,12 +91,9 @@
                 },
                 starting_l1_priority_id: 0,
                 transactions: vec![],
-<<<<<<< HEAD
                 previous_block_timestamp: 0,
-=======
                 node_version,
                 block_output_hash: B256::ZERO,
->>>>>>> 92a90fa8
             })
         }
         this
@@ -225,12 +222,11 @@
             .db
             .get_cf(BlockReplayColumnFamily::Txs, &key)
             .expect("Failed to read from Txs CF");
-<<<<<<< HEAD
         let previous_block_timestamp = self
             .get_context(block_number)
             .map(|context| context.timestamp)
             .unwrap_or(0);
-=======
+
         let node_version_result = self
             .db
             .get_cf(BlockReplayColumnFamily::NodeVersion, &key)
@@ -239,7 +235,6 @@
             .db
             .get_cf(BlockReplayColumnFamily::BlockOutputHash, &key)
             .expect("Failed to read from BlockOutputHash CF");
->>>>>>> 92a90fa8
 
         match (
             context_result,
@@ -279,6 +274,7 @@
                         .expect("Failed to recover transaction's signer")
                 })
                 .collect(),
+                previous_block_timestamp,
                 node_version: node_version_result
                     .map(|bytes| {
                         String::from_utf8(bytes)
@@ -286,18 +282,10 @@
                             .parse()
                             .expect("Failed to parse node version")
                     })
-<<<<<<< HEAD
-                    .collect(),
-                    previous_block_timestamp,
-                })
-            }
-            (None, None, None) => None,
-=======
                     .unwrap_or_else(|| semver::Version::new(0, 1, 0)),
                 block_output_hash: B256::from_slice(&bytes_block_output_hash),
             }),
             (None, None, None, None) => None,
->>>>>>> 92a90fa8
             _ => panic!("Inconsistent state: Context and Txs must be written atomically"),
         }
     }
