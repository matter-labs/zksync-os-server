--- conflicted
+++ resolved
@@ -39,18 +39,14 @@
 
 #[async_trait::async_trait]
 impl ReadBatch for ProofStorage {
-<<<<<<< HEAD
     async fn get_batch_by_block_number(
         &self,
         block_number: BlockNumber,
     ) -> anyhow::Result<Option<u64>> {
-=======
-    fn get_batch_by_block_number(&self, block_number: BlockNumber) -> ReadBatchResult<Option<u64>> {
         // Handle genesis block with a special case as we don't store it in the DB.
         if block_number == 0 {
             return Ok(Some(0));
         }
->>>>>>> 0ff5c5b8
         // todo: insanely inefficient, to be replaced
         for batch_number in 1..=block_number {
             if let Some(batch) = self.get(batch_number).await? {
@@ -69,17 +65,12 @@
     async fn get_batch_range_by_number(
         &self,
         batch_number: u64,
-<<<<<<< HEAD
     ) -> anyhow::Result<Option<(BlockNumber, BlockNumber)>> {
-        Ok(self.get(batch_number).await?.map(|envelope| {
-=======
-    ) -> ReadBatchResult<Option<(BlockNumber, BlockNumber)>> {
         // Handle genesis block with a special case as we don't store it in the DB.
         if batch_number == 0 {
             return Ok(Some((0, 0)));
         }
-        Ok(self.get(batch_number)?.map(|envelope| {
->>>>>>> 0ff5c5b8
+        Ok(self.get(batch_number).await?.map(|envelope| {
             (
                 envelope.batch.first_block_number,
                 envelope.batch.last_block_number,
